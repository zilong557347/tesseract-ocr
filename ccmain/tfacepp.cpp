--- conflicted
+++ resolved
@@ -254,11 +254,7 @@
   // Move the word2 seams onto the end of the word1 seam_array.
   // Since the seam list is one element short, an empty seam marking the
   // end of the last blob in the first word is needed first.
-<<<<<<< HEAD
-  word->seam_array.push_back(new SEAM(0.0f, split_pt, NULL, NULL, NULL));
-=======
   word->seam_array.push_back(new SEAM(0.0f, split_pt));
->>>>>>> 1af9e327
   word->seam_array += word2->seam_array;
   word2->seam_array.truncate(0);
   // Fix widths and gaps.
