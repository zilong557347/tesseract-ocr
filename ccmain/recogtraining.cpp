--- conflicted
+++ resolved
@@ -207,12 +207,7 @@
   fflush(stdout);
   WordData word_data(*pr_it);
   SetupWordPassN(1, &word_data);
-<<<<<<< HEAD
-  classify_word_and_language(&Tesseract::classify_word_pass1,
-                             pr_it, &word_data);
-=======
   classify_word_and_language(1, pr_it, &word_data);
->>>>>>> 1af9e327
   WERD_RES* werd_res = word_data.word;
   WERD_CHOICE *best_choice = werd_res->best_choice;
   ASSERT_HOST(best_choice != NULL);
