--- conflicted
+++ resolved
@@ -101,49 +101,6 @@
 float Tesseract::ComputeCompatibleXheight(WERD_RES *word_res,
                                           float* baseline_shift) {
   STATS top_stats(0, MAX_UINT8);
-<<<<<<< HEAD
-  int num_blobs = word_res->rebuild_word->NumBlobs();
-  for (int blob_id = 0; blob_id < num_blobs; ++blob_id) {
-    TBLOB* blob = word_res->rebuild_word->blobs[blob_id];
-    UNICHAR_ID class_id = word_res->best_choice->unichar_id(blob_id);
-    if (unicharset.get_isalpha(class_id) || unicharset.get_isdigit(class_id)) {
-      int top = blob->bounding_box().top();
-      // Clip the top to the limit of normalized feature space.
-      if (top >= INT_FEAT_RANGE)
-        top = INT_FEAT_RANGE - 1;
-      int bottom = blob->bounding_box().bottom();
-      int min_bottom, max_bottom, min_top, max_top;
-      unicharset.get_top_bottom(class_id, &min_bottom, &max_bottom,
-                                &min_top, &max_top);
-      // Chars with a wild top range would mess up the result so ignore them.
-      if (max_top - min_top > kMaxCharTopRange)
-        continue;
-      int misfit_dist = MAX((min_top - x_ht_acceptance_tolerance) - top,
-                          top - (max_top + x_ht_acceptance_tolerance));
-      int height = top - kBlnBaselineOffset;
-      if (debug_x_ht_level >= 20) {
-        tprintf("Class %s: height=%d, bottom=%d,%d top=%d,%d, actual=%d,%d : ",
-                unicharset.id_to_unichar(class_id),
-                height, min_bottom, max_bottom, min_top, max_top,
-                bottom, top);
-      }
-      // Use only chars that fit in the expected bottom range, and where
-      // the range of tops is sensibly near the xheight.
-      if (min_bottom <= bottom + x_ht_acceptance_tolerance &&
-          bottom - x_ht_acceptance_tolerance <= max_bottom &&
-          min_top > kBlnBaselineOffset &&
-          max_top - kBlnBaselineOffset >= kBlnXHeight &&
-          misfit_dist > 0) {
-        // Compute the x-height position using proportionality between the
-        // actual height and expected height.
-        int min_xht = DivRounded(height * kBlnXHeight,
-                                 max_top - kBlnBaselineOffset);
-        int max_xht = DivRounded(height * kBlnXHeight,
-                                 min_top - kBlnBaselineOffset);
-        if (debug_x_ht_level >= 20) {
-          tprintf(" xht range min=%d, max=%d\n",
-                  min_xht, max_xht);
-=======
   STATS shift_stats(-MAX_UINT8, MAX_UINT8);
   int bottom_shift = 0;
   int num_blobs = word_res->rebuild_word->NumBlobs();
@@ -174,7 +131,6 @@
                   unicharset.id_to_unichar(class_id),
                   height, min_bottom, max_bottom, min_top, max_top,
                   bottom, top);
->>>>>>> 1af9e327
         }
         // Use only chars that fit in the expected bottom range, and where
         // the range of tops is sensibly near the xheight.
