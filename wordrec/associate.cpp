///////////////////////////////////////////////////////////////////////
// File:        associate.cpp
// Description: Functions for scoring segmentation paths according to
//              their character widths, gap widths and seam cuts.
// Author:      Daria Antonova
// Created:     Mon Mar 8 11:26:43 PDT 2010
//
// (C) Copyright 2010, Google Inc.
// Licensed under the Apache License, Version 2.0 (the "License");
// you may not use this file except in compliance with the License.
// You may obtain a copy of the License at
// http://www.apache.org/licenses/LICENSE-2.0
// Unless required by applicable law or agreed to in writing, software
// distributed under the License is distributed on an "AS IS" BASIS,
// WITHOUT WARRANTIES OR CONDITIONS OF ANY KIND, either express or implied.
// See the License for the specific language governing permissions and
// limitations under the License.
//
///////////////////////////////////////////////////////////////////////


#include <stdio.h>
#ifdef __UNIX__
#include <assert.h>
#endif
#include <math.h>

#include "associate.h"
#include "normalis.h"
#include "pageres.h"

namespace tesseract {

const float AssociateUtils::kMaxFixedPitchCharAspectRatio = 2.0f;
const float AssociateUtils::kMinGap = 0.03f;

void AssociateUtils::ComputeStats(int col, int row,
                                  const AssociateStats *parent_stats,
                                  int parent_path_length,
                                  bool fixed_pitch,
                                  float max_char_wh_ratio,
                                  WERD_RES *word_res,
                                  bool debug,
                                  AssociateStats *stats) {
  stats->Clear();

  ASSERT_HOST(word_res != NULL);
  if (word_res->blob_widths.empty()) {
    return;
  }
  if (debug) {
    tprintf("AssociateUtils::ComputeStats() for col=%d, row=%d%s\n",
            col, row, fixed_pitch ? " (fixed pitch)" : "");
  }
  float normalizing_height = kBlnXHeight;
  ROW* blob_row = word_res->blob_row;
  // TODO(rays/daria) Can unicharset.script_has_xheight be useful here?
  if (fixed_pitch && blob_row != NULL) {
    // For fixed pitch language like CJK, we use the full text height
    // as the normalizing factor so we are not dependent on xheight
    // calculation.
    if (blob_row->body_size() > 0.0f) {
      normalizing_height = word_res->denorm.y_scale() * blob_row->body_size();
    } else {
      normalizing_height = word_res->denorm.y_scale() *
          (blob_row->x_height() + blob_row->ascenders());
    }
    if (debug) {
      tprintf("normalizing height = %g (scale %g xheight %g ascenders %g)\n",
              normalizing_height, word_res->denorm.y_scale(),
              blob_row->x_height(), blob_row->ascenders());
    }
  }
  float wh_ratio = word_res->GetBlobsWidth(col, row) / normalizing_height;
  if (wh_ratio > max_char_wh_ratio) stats->bad_shape = true;
  // Compute the gap sum for this shape. If there are only negative or only
  // positive gaps, record their sum in stats->gap_sum. However, if there is
  // a mixture, record only the sum of the positive gaps.
  // TODO(antonova): explain fragment.
  int negative_gap_sum = 0;
  for (int c = col; c < row; ++c) {
    int gap = word_res->GetBlobsGap(c);
    (gap > 0) ? stats->gap_sum += gap : negative_gap_sum += gap;
  }
  if (stats->gap_sum == 0) stats->gap_sum = negative_gap_sum;
  if (debug) {
    tprintf("wh_ratio=%g (max_char_wh_ratio=%g) gap_sum=%d %s\n",
            wh_ratio, max_char_wh_ratio, stats->gap_sum,
            stats->bad_shape ? "bad_shape" : "");
  }
  // Compute shape_cost (for fixed pitch mode).
  if (fixed_pitch) {
    bool end_row = (row == (word_res->ratings->dimension() - 1));

    // Ensure that the blob has gaps on the left and the right sides
    // (except for beginning and ending punctuation) and that there is
    // no cutting through ink at the blob boundaries.
    if (col > 0) {
      float left_gap = word_res->GetBlobsGap(col - 1) / normalizing_height;
      SEAM *left_seam = word_res->seam_array[col - 1];
<<<<<<< HEAD
      if ((!end_row && left_gap < kMinGap) || left_seam->priority > 0.0f) {
        stats->bad_shape = true;
      }
      if (debug) {
        tprintf("left_gap %g, left_seam %g %s\n", left_gap, left_seam->priority,
                stats->bad_shape ? "bad_shape" : "");
=======
      if ((!end_row && left_gap < kMinGap) || left_seam->priority() > 0.0f) {
        stats->bad_shape = true;
      }
      if (debug) {
        tprintf("left_gap %g, left_seam %g %s\n", left_gap,
                left_seam->priority(), stats->bad_shape ? "bad_shape" : "");
>>>>>>> 1af9e327
      }
    }
    float right_gap = 0.0f;
    if (!end_row) {
      right_gap = word_res->GetBlobsGap(row) / normalizing_height;
      SEAM *right_seam = word_res->seam_array[row];
<<<<<<< HEAD
      if (right_gap < kMinGap || right_seam->priority > 0.0f) {
=======
      if (right_gap < kMinGap || right_seam->priority() > 0.0f) {
>>>>>>> 1af9e327
        stats->bad_shape = true;
        if (right_gap < kMinGap) stats->bad_fixed_pitch_right_gap = true;
      }
      if (debug) {
<<<<<<< HEAD
        tprintf("right_gap %g right_seam %g %s\n",
                right_gap, right_seam->priority,
                stats->bad_shape ? "bad_shape" : "");
=======
        tprintf("right_gap %g right_seam %g %s\n", right_gap,
                right_seam->priority(), stats->bad_shape ? "bad_shape" : "");
>>>>>>> 1af9e327
      }
    }

    // Impose additional segmentation penalties if blob widths or gaps
    // distribution don't fit a fixed-pitch model.
    // Since we only know the widths and gaps of the path explored so far,
    // the means and variances are computed for the path so far (not
    // considering characters to the right of the last character on the path).
    stats->full_wh_ratio = wh_ratio + right_gap;
    if (parent_stats != NULL) {
      stats->full_wh_ratio_total =
        (parent_stats->full_wh_ratio_total + stats->full_wh_ratio);
      float mean =
        stats->full_wh_ratio_total / static_cast<float>(parent_path_length+1);
      stats->full_wh_ratio_var =
        parent_stats->full_wh_ratio_var + pow(mean-stats->full_wh_ratio, 2);
    } else {
      stats->full_wh_ratio_total = stats->full_wh_ratio;
    }
    if (debug) {
      tprintf("full_wh_ratio %g full_wh_ratio_total %g full_wh_ratio_var %g\n",
              stats->full_wh_ratio, stats->full_wh_ratio_total,
              stats->full_wh_ratio_var);
    }

    stats->shape_cost =
      FixedPitchWidthCost(wh_ratio, right_gap, end_row, max_char_wh_ratio);

    // For some reason Tesseract prefers to treat the whole CJ words
    // as one blob when the initial segmentation is particularly bad.
    // This hack is to avoid favoring such states.
    if (col == 0 && end_row && wh_ratio > max_char_wh_ratio) {
      stats->shape_cost += 10;
    }
    stats->shape_cost += stats->full_wh_ratio_var;
    if (debug) tprintf("shape_cost %g\n", stats->shape_cost);
  }
}

float AssociateUtils::FixedPitchWidthCost(float norm_width,
                                          float right_gap,
                                          bool end_pos,
                                          float max_char_wh_ratio) {
  float cost = 0.0f;
  if (norm_width > max_char_wh_ratio) cost += norm_width;
  if (norm_width > kMaxFixedPitchCharAspectRatio)
    cost += norm_width * norm_width;  // extra penalty for merging CJK chars
  // Penalize skinny blobs, except for punctuation in the last position.
  if (norm_width+right_gap < 0.5f && !end_pos) {
    cost += 1.0f - (norm_width + right_gap);
  }
  return cost;
}

}  // namespace tesseract<|MERGE_RESOLUTION|>--- conflicted
+++ resolved
@@ -98,44 +98,25 @@
     if (col > 0) {
       float left_gap = word_res->GetBlobsGap(col - 1) / normalizing_height;
       SEAM *left_seam = word_res->seam_array[col - 1];
-<<<<<<< HEAD
-      if ((!end_row && left_gap < kMinGap) || left_seam->priority > 0.0f) {
-        stats->bad_shape = true;
-      }
-      if (debug) {
-        tprintf("left_gap %g, left_seam %g %s\n", left_gap, left_seam->priority,
-                stats->bad_shape ? "bad_shape" : "");
-=======
       if ((!end_row && left_gap < kMinGap) || left_seam->priority() > 0.0f) {
         stats->bad_shape = true;
       }
       if (debug) {
         tprintf("left_gap %g, left_seam %g %s\n", left_gap,
                 left_seam->priority(), stats->bad_shape ? "bad_shape" : "");
->>>>>>> 1af9e327
       }
     }
     float right_gap = 0.0f;
     if (!end_row) {
       right_gap = word_res->GetBlobsGap(row) / normalizing_height;
       SEAM *right_seam = word_res->seam_array[row];
-<<<<<<< HEAD
-      if (right_gap < kMinGap || right_seam->priority > 0.0f) {
-=======
       if (right_gap < kMinGap || right_seam->priority() > 0.0f) {
->>>>>>> 1af9e327
         stats->bad_shape = true;
         if (right_gap < kMinGap) stats->bad_fixed_pitch_right_gap = true;
       }
       if (debug) {
-<<<<<<< HEAD
-        tprintf("right_gap %g right_seam %g %s\n",
-                right_gap, right_seam->priority,
-                stats->bad_shape ? "bad_shape" : "");
-=======
         tprintf("right_gap %g right_seam %g %s\n", right_gap,
                 right_seam->priority(), stats->bad_shape ? "bad_shape" : "");
->>>>>>> 1af9e327
       }
     }
 
