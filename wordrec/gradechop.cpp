/* -*-C-*-
 ********************************************************************************
 *
 * File:        gradechop.c  (Formerly gradechop.c)
 * Description:
 * Author:       Mark Seaman, OCR Technology
 * Created:      Fri Oct 16 14:37:00 1987
 * Modified:     Tue Jul 30 16:06:27 1991 (Mark Seaman) marks@hpgrlt
 * Language:     C
 * Package:      N/A
 * Status:       Reusable Software Component
 *
 * (c) Copyright 1987, Hewlett-Packard Company.
 ** Licensed under the Apache License, Version 2.0 (the "License");
 ** you may not use this file except in compliance with the License.
 ** You may obtain a copy of the License at
 ** http://www.apache.org/licenses/LICENSE-2.0
 ** Unless required by applicable law or agreed to in writing, software
 ** distributed under the License is distributed on an "AS IS" BASIS,
 ** WITHOUT WARRANTIES OR CONDITIONS OF ANY KIND, either express or implied.
 ** See the License for the specific language governing permissions and
 ** limitations under the License.
 *
 *********************************************************************************/
/*----------------------------------------------------------------------
              I n c l u d e s
----------------------------------------------------------------------*/
#include "gradechop.h"
#include "wordrec.h"
#include "chop.h"
#include "ndminx.h"
#include <math.h>

/*----------------------------------------------------------------------
              M a c r o s
----------------------------------------------------------------------*/

namespace tesseract {

/*----------------------------------------------------------------------
              F u n c t i o n s
----------------------------------------------------------------------*/
<<<<<<< HEAD
/**********************************************************************
 * full_split_priority
 *
 * Assign a priority to this split based on the features that it has.
 * Part of the priority has already been calculated so just return the
 * additional amount for the bounding box type information.
 **********************************************************************/
PRIORITY Wordrec::full_split_priority(SPLIT *split, inT16 xmin, inT16 xmax) {
  BOUNDS_RECT rect;

  set_outline_bounds (split->point1, split->point2, rect);

  if (xmin < MIN (rect[0], rect[2]) && xmax > MAX (rect[1], rect[3]))
    return (999.0);

  return (grade_overlap (rect) +
    grade_center_of_blob (rect) + grade_width_change (rect));
}


/**********************************************************************
 * grade_center_of_blob
 *
 * Return a grade for the a split.  Rank it on closeness to the center
 * of the original blob
 *   0    =  "perfect"
 *   100  =  "no way jay"
 **********************************************************************/
PRIORITY Wordrec::grade_center_of_blob(register BOUNDS_RECT rect) {
  register PRIORITY grade;
  int width1 = rect[1] - rect[0];
  int width2 = rect[3] - rect[2];

  if (width1 > chop_centered_maxwidth &&
      width2 > chop_centered_maxwidth) {
    return 0.0;
  }

  grade = width1 - width2;
  if (grade < 0)
    grade = -grade;

  grade *= chop_center_knob;
  grade = MIN (CENTER_GRADE_CAP, grade);
  return (MAX (0.0, grade));
}


/**********************************************************************
 * grade_overlap
 *
 * Return a grade for this split for the overlap of the resultant blobs.
 *   0    =  "perfect"
 *   100  =  "no way jay"
 **********************************************************************/
PRIORITY Wordrec::grade_overlap(register BOUNDS_RECT rect) {
  register PRIORITY grade;
  register inT16 width1;
  register inT16 width2;
  register inT16 overlap;

  width1 = rect[3] - rect[2];
  width2 = rect[1] - rect[0];

  overlap = MIN (rect[1], rect[3]) - MAX (rect[0], rect[2]);
  width1 = MIN (width1, width2);
  if (overlap == width1)
    return (100.0);              /* Total overlap */

  width1 = 2 * overlap - width1; /* Extra penalty for too */
  overlap += MAX (0, width1);    /* much overlap */

  grade = overlap * chop_overlap_knob;

  return (MAX (0.0, grade));
}

=======
>>>>>>> 1af9e327

/**********************************************************************
 * grade_split_length
 *
 * Return a grade for the length of this split.
 *   0    =  "perfect"
 *   100  =  "no way jay"
 **********************************************************************/
PRIORITY Wordrec::grade_split_length(register SPLIT *split) {
  register PRIORITY grade;
  register float split_length;

  split_length =
      split->point1->WeightedDistance(*split->point2, chop_x_y_weight);

  if (split_length <= 0)
    grade = 0;
  else
    grade = sqrt (split_length) * chop_split_dist_knob;

  return (MAX (0.0, grade));
}


/**********************************************************************
 * grade_sharpness
 *
 * Return a grade for the sharpness of this split.
 *   0    =  "perfect"
 *   100  =  "no way jay"
 **********************************************************************/
PRIORITY Wordrec::grade_sharpness(register SPLIT *split) {
  register PRIORITY grade;

  grade = point_priority (split->point1) + point_priority (split->point2);

  if (grade < -360.0)
    grade = 0;
  else
    grade += 360.0;

  grade *= chop_sharpness_knob;       /* Values 0 to -360 */

  return (grade);
}


}  // namespace tesseract<|MERGE_RESOLUTION|>--- conflicted
+++ resolved
@@ -40,86 +40,6 @@
 /*----------------------------------------------------------------------
               F u n c t i o n s
 ----------------------------------------------------------------------*/
-<<<<<<< HEAD
-/**********************************************************************
- * full_split_priority
- *
- * Assign a priority to this split based on the features that it has.
- * Part of the priority has already been calculated so just return the
- * additional amount for the bounding box type information.
- **********************************************************************/
-PRIORITY Wordrec::full_split_priority(SPLIT *split, inT16 xmin, inT16 xmax) {
-  BOUNDS_RECT rect;
-
-  set_outline_bounds (split->point1, split->point2, rect);
-
-  if (xmin < MIN (rect[0], rect[2]) && xmax > MAX (rect[1], rect[3]))
-    return (999.0);
-
-  return (grade_overlap (rect) +
-    grade_center_of_blob (rect) + grade_width_change (rect));
-}
-
-
-/**********************************************************************
- * grade_center_of_blob
- *
- * Return a grade for the a split.  Rank it on closeness to the center
- * of the original blob
- *   0    =  "perfect"
- *   100  =  "no way jay"
- **********************************************************************/
-PRIORITY Wordrec::grade_center_of_blob(register BOUNDS_RECT rect) {
-  register PRIORITY grade;
-  int width1 = rect[1] - rect[0];
-  int width2 = rect[3] - rect[2];
-
-  if (width1 > chop_centered_maxwidth &&
-      width2 > chop_centered_maxwidth) {
-    return 0.0;
-  }
-
-  grade = width1 - width2;
-  if (grade < 0)
-    grade = -grade;
-
-  grade *= chop_center_knob;
-  grade = MIN (CENTER_GRADE_CAP, grade);
-  return (MAX (0.0, grade));
-}
-
-
-/**********************************************************************
- * grade_overlap
- *
- * Return a grade for this split for the overlap of the resultant blobs.
- *   0    =  "perfect"
- *   100  =  "no way jay"
- **********************************************************************/
-PRIORITY Wordrec::grade_overlap(register BOUNDS_RECT rect) {
-  register PRIORITY grade;
-  register inT16 width1;
-  register inT16 width2;
-  register inT16 overlap;
-
-  width1 = rect[3] - rect[2];
-  width2 = rect[1] - rect[0];
-
-  overlap = MIN (rect[1], rect[3]) - MAX (rect[0], rect[2]);
-  width1 = MIN (width1, width2);
-  if (overlap == width1)
-    return (100.0);              /* Total overlap */
-
-  width1 = 2 * overlap - width1; /* Extra penalty for too */
-  overlap += MAX (0, width1);    /* much overlap */
-
-  grade = overlap * chop_overlap_knob;
-
-  return (MAX (0.0, grade));
-}
-
-=======
->>>>>>> 1af9e327
 
 /**********************************************************************
  * grade_split_length
