<<<<<<< HEAD
# Tesseract OCR

[![Build Status](https://travis-ci.org/tesseract-ocr/tesseract.svg?branch=master)](https://travis-ci.org/tesseract-ocr/tesseract)
[![Build status](https://ci.appveyor.com/api/projects/status/miah0ikfsf0j3819/branch/master?svg=true)](https://ci.appveyor.com/project/zdenop/tesseract/)
![Build status](https://github.com/tesseract-ocr/tesseract/workflows/sw/badge.svg)<br>
[![Coverity Scan Build Status](https://scan.coverity.com/projects/tesseract-ocr/badge.svg)](https://scan.coverity.com/projects/tesseract-ocr)
[![Code Quality: Cpp](https://img.shields.io/lgtm/grade/cpp/g/tesseract-ocr/tesseract.svg?logo=lgtm&logoWidth=18)](https://lgtm.com/projects/g/tesseract-ocr/tesseract/context:cpp)
[![Total Alerts](https://img.shields.io/lgtm/alerts/g/tesseract-ocr/tesseract.svg?logo=lgtm&logoWidth=18)](https://lgtm.com/projects/g/tesseract-ocr/tesseract/alerts)
[![OSS-Fuzz](https://img.shields.io/badge/oss--fuzz-fuzzing-brightgreen)](https://bugs.chromium.org/p/oss-fuzz/issues/list?sort=-opened&can=2&q=proj:tesseract-ocr)
<br/>
[![GitHub license](https://img.shields.io/badge/license-Apache--2.0-blue.svg)](https://raw.githubusercontent.com/tesseract-ocr/tesseract/master/LICENSE)
[![Downloads](https://img.shields.io/badge/download-all%20releases-brightgreen.svg)](https://github.com/tesseract-ocr/tesseract/releases/)

## About

This package contains an **OCR engine** - `libtesseract` and a **command line program** - `tesseract`.
Tesseract 4 adds a new neural net (LSTM) based OCR engine which is focused
on line recognition, but also still supports the legacy Tesseract OCR engine of
Tesseract 3 which works by recognizing character patterns. Compatibility with
Tesseract 3 is enabled by using the Legacy OCR Engine mode (--oem 0).
It also needs [traineddata](https://tesseract-ocr.github.io/tessdoc/Data-Files.html) files 
which support the legacy engine, for example
those from the tessdata repository.

The lead developer is Ray Smith. The maintainer is Zdenko Podobny.
For a list of contributors see [AUTHORS](https://github.com/tesseract-ocr/tesseract/blob/master/AUTHORS)
and GitHub's log of [contributors](https://github.com/tesseract-ocr/tesseract/graphs/contributors).

Tesseract has **unicode (UTF-8) support**, and can **recognize more than 100 languages** "out of the box".

Tesseract supports **various output formats**: plain text, hOCR (HTML), PDF, invisible-text-only PDF, TSV. The master branch also has experimental support for ALTO (XML) output.

You should note that in many cases, in order to get better OCR results,
you'll need to **[improve the quality](https://tesseract-ocr.github.io/tessdoc/ImproveQuality.html) of the image** you are giving Tesseract.

This project **does not include a GUI application**.
If you need one, please see the [3rdParty](https://tesseract-ocr.github.io/tessdoc/User-Projects-%E2%80%93-3rdParty.html) documentation.

Tesseract **can be trained to recognize other languages**.
See [Tesseract Training](https://tesseract-ocr.github.io/tessdoc/Training-Tesseract.html) for more information.

## Brief history

Tesseract was originally developed at Hewlett-Packard Laboratories Bristol and
at Hewlett-Packard Co, Greeley Colorado between 1985 and 1994, with some
more changes made in 1996 to port to Windows, and some C++izing in 1998.
In 2005 Tesseract was open sourced by HP. Since 2006 it is developed by Google.

The latest (LSTM based) stable version is **[4.1.1](https://github.com/tesseract-ocr/tesseract/releases/tag/4.1.1)**, released on December 26, 2019.
Latest source code is available from [master branch on GitHub](https://github.com/tesseract-ocr/tesseract/tree/master).
Open issues can be found in [issue tracker](https://github.com/tesseract-ocr/tesseract/issues),
and [planning documentation](https://tesseract-ocr.github.io/tessdoc/Planning.html).

The latest 3.0x version is **[3.05.02](https://github.com/tesseract-ocr/tesseract/releases/tag/3.05.02)**, released on June 19, 2018. Latest source code for 3.05 is available from [3.05 branch on GitHub](https://github.com/tesseract-ocr/tesseract/tree/3.05).
There is no development for this version, but it can be used for special cases (e.g. see [Regression of features from 3.0x](https://tesseract-ocr.github.io/tessdoc/Planning.html#regression-of-features-from-30x)).

See **[Release Notes](https://tesseract-ocr.github.io/tessdoc/ReleaseNotes.html)**
and **[Change Log](https://github.com/tesseract-ocr/tesseract/blob/master/ChangeLog)** for more details of the releases.

## Installing Tesseract

You can either [Install Tesseract via pre-built binary package](https://tesseract-ocr.github.io/tessdoc/Home.html)
or [build it from source](https://tesseract-ocr.github.io/tessdoc/Compiling.html).

Supported Compilers are:

* GCC 4.8 and above
* Clang 3.4 and above
* MSVC 2015, 2017, 2019

Other compilers might work, but are not officially supported.

## Running Tesseract

Basic **[command line usage](https://tesseract-ocr.github.io/tessdoc/Command-Line-Usage.html)**:

    tesseract imagename outputbase [-l lang] [--oem ocrenginemode] [--psm pagesegmode] [configfiles...]

For more information about the various command line options use `tesseract --help` or `man tesseract`.

Examples can be found in the [documentation](https://tesseract-ocr.github.io/tessdoc/Command-Line-Usage.html#simplest-invocation-to-ocr-an-image).

## For developers

Developers can use `libtesseract` [C](https://github.com/tesseract-ocr/tesseract/blob/master/include/tesseract/capi.h) or
[C++](https://github.com/tesseract-ocr/tesseract/blob/master/include/tesseract/baseapi.h) API to build their own application.
If you need bindings to `libtesseract` for other programming languages, please see the
[wrapper](https://tesseract-ocr.github.io/tessdoc/AddOns.html#tesseract-wrappers) section in the AddOns documentation.

Documentation of Tesseract generated from source code by doxygen can be found on [tesseract-ocr.github.io](https://tesseract-ocr.github.io/).

## Support

Before you submit an issue, please review **[the guidelines for this repository](https://github.com/tesseract-ocr/tesseract/blob/master/CONTRIBUTING.md)**.

For support, first read the [documentation](https://tesseract-ocr.github.io/tessdoc/),
particularly the [FAQ](https://tesseract-ocr.github.io/tessdoc/FAQ.html) to see if your problem is addressed there.
If not, search the [Tesseract user forum](https://groups.google.com/d/forum/tesseract-ocr), the [Tesseract developer forum](https://groups.google.com/d/forum/tesseract-dev) and [past issues](https://github.com/tesseract-ocr/tesseract/issues), and if you still can't find what you need, ask for support in the mailing-lists.

Mailing-lists:
* [tesseract-ocr](https://groups.google.com/d/forum/tesseract-ocr) - For tesseract users.
* [tesseract-dev](https://groups.google.com/d/forum/tesseract-dev) - For tesseract developers.

Please report an issue only for a **bug**, not for asking questions.

## License

    The code in this repository is licensed under the Apache License, Version 2.0 (the "License");
    you may not use this file except in compliance with the License.
    You may obtain a copy of the License at

       http://www.apache.org/licenses/LICENSE-2.0

    Unless required by applicable law or agreed to in writing, software
    distributed under the License is distributed on an "AS IS" BASIS,
    WITHOUT WARRANTIES OR CONDITIONS OF ANY KIND, either express or implied.
    See the License for the specific language governing permissions and
    limitations under the License.

**NOTE**: This software depends on other packages that may be licensed under different open source licenses.

Tesseract uses [Leptonica library](http://leptonica.com/) which essentially
uses a [BSD 2-clause license](http://leptonica.com/about-the-license.html).

## Dependencies

Tesseract uses [Leptonica library](https://github.com/DanBloomberg/leptonica)
for opening input images (e.g. not documents like pdf).
It is suggested to use leptonica with built-in support for [zlib](https://zlib.net),
[png](https://sourceforge.net/projects/libpng) and
[tiff](http://www.simplesystems.org/libtiff) (for multipage tiff).

## Latest Version of README

For the latest online version of the README.md see:

https://github.com/tesseract-ocr/tesseract/blob/master/README.md
=======
# tesseract-ocr with visible_pdf_image

This is a modified version of Tesseract. The official upstream project is here: https://github.com/tesseract-ocr/tesseract

The modifications in the visible_pdf_image branch enable the user to input both a "cleaned" image to be used for OCR and a "visible" image that the user will see in the output PDF. Cleaning an image helps OCR engines by removing background colors and patterns, sharpening text, increasing contrast, etc. The process usually makes the image look terrible to humans, so the idea with these patches is to give us the best of both worlds.

To clean an image for OCR, I suggest using textcleaner from Fred's ImageMagick Scripts: http://www.fmwconcepts.com/imagemagick/textcleaner/

For the visible image you can use the original copy, but I suggest using a compressed version instead to save space. The only requirement is that the dimensions of the "cleaned" and "visible" images are the same.

Once you've built the visible_pdf_image branch along with the other Tesseract dependencies, just add `--visible-pdf-image <image>` to the arguments. For example:

	tesseract -l eng --visible-pdf-image compressed.webp cleaned.pnm out pdf

I've found this to be very helpful when creating searchable PDFs from scanned documents, receipts, etc. YMMV. Here's the original feature request upstream: https://github.com/tesseract-ocr/tesseract/issues/210
>>>>>>> bf15925e
<|MERGE_RESOLUTION|>--- conflicted
+++ resolved
@@ -1,4 +1,3 @@
-<<<<<<< HEAD
 # Tesseract OCR
 
 [![Build Status](https://travis-ci.org/tesseract-ocr/tesseract.svg?branch=master)](https://travis-ci.org/tesseract-ocr/tesseract)
@@ -12,9 +11,27 @@
 [![GitHub license](https://img.shields.io/badge/license-Apache--2.0-blue.svg)](https://raw.githubusercontent.com/tesseract-ocr/tesseract/master/LICENSE)
 [![Downloads](https://img.shields.io/badge/download-all%20releases-brightgreen.svg)](https://github.com/tesseract-ocr/tesseract/releases/)
 
+# tesseract-ocr with visible_pdf_image
+
+This is a modified version of Tesseract. The official upstream project is here: https://github.com/tesseract-ocr/tesseract
+
+The modifications in the visible_pdf_image branch enable the user to input both a "cleaned" image to be used for OCR and a "visible" image that the user will see in the output PDF. Cleaning an image helps OCR engines by removing background colors and patterns, sharpening text, increasing contrast, etc. The process usually makes the image look terrible to humans, so the idea with these patches is to give us the best of both worlds.
+
+To clean an image for OCR, I suggest using textcleaner from Fred's ImageMagick Scripts: http://www.fmwconcepts.com/imagemagick/textcleaner/
+
+For the visible image you can use the original copy, but I suggest using a compressed version instead to save space. The only requirement is that the dimensions of the "cleaned" and "visible" images are the same.
+
+Once you've built the visible_pdf_image branch along with the other Tesseract dependencies, just add `--visible-pdf-image <image>` to the arguments. For example:
+
+	tesseract -l eng --visible-pdf-image compressed.webp cleaned.pnm out pdf
+
+I've found this to be very helpful when creating searchable PDFs from scanned documents, receipts, etc. YMMV. Here's the original feature request upstream: https://github.com/tesseract-ocr/tesseract/issues/210
+
+
+
 ## About
 
-This package contains an **OCR engine** - `libtesseract` and a **command line program** - `tesseract`.
+his package contains an **OCR engine** - `libtesseract` and a **command line program** - `tesseract`.
 Tesseract 4 adds a new neural net (LSTM) based OCR engine which is focused
 on line recognition, but also still supports the legacy Tesseract OCR engine of
 Tesseract 3 which works by recognizing character patterns. Compatibility with
@@ -135,21 +152,4 @@
 
 For the latest online version of the README.md see:
 
-https://github.com/tesseract-ocr/tesseract/blob/master/README.md
-=======
-# tesseract-ocr with visible_pdf_image
-
-This is a modified version of Tesseract. The official upstream project is here: https://github.com/tesseract-ocr/tesseract
-
-The modifications in the visible_pdf_image branch enable the user to input both a "cleaned" image to be used for OCR and a "visible" image that the user will see in the output PDF. Cleaning an image helps OCR engines by removing background colors and patterns, sharpening text, increasing contrast, etc. The process usually makes the image look terrible to humans, so the idea with these patches is to give us the best of both worlds.
-
-To clean an image for OCR, I suggest using textcleaner from Fred's ImageMagick Scripts: http://www.fmwconcepts.com/imagemagick/textcleaner/
-
-For the visible image you can use the original copy, but I suggest using a compressed version instead to save space. The only requirement is that the dimensions of the "cleaned" and "visible" images are the same.
-
-Once you've built the visible_pdf_image branch along with the other Tesseract dependencies, just add `--visible-pdf-image <image>` to the arguments. For example:
-
-	tesseract -l eng --visible-pdf-image compressed.webp cleaned.pnm out pdf
-
-I've found this to be very helpful when creating searchable PDFs from scanned documents, receipts, etc. YMMV. Here's the original feature request upstream: https://github.com/tesseract-ocr/tesseract/issues/210
->>>>>>> bf15925e
+https://github.com/tesseract-ocr/tesseract/blob/master/README.md