/* -*-C-*-
 ********************************************************************************
 *
 * File:        split.c  (Formerly split.c)
 * Description:
 * Author:       Mark Seaman, OCR Technology
 * Created:      Fri Oct 16 14:37:00 1987
 * Modified:     Fri May 17 16:27:49 1991 (Mark Seaman) marks@hpgrlt
 * Language:     C
 * Package:      N/A
 * Status:       Reusable Software Component
 *
 * (c) Copyright 1987, Hewlett-Packard Company.
 ** Licensed under the Apache License, Version 2.0 (the "License");
 ** you may not use this file except in compliance with the License.
 ** You may obtain a copy of the License at
 ** http://www.apache.org/licenses/LICENSE-2.0
 ** Unless required by applicable law or agreed to in writing, software
 ** distributed under the License is distributed on an "AS IS" BASIS,
 ** WITHOUT WARRANTIES OR CONDITIONS OF ANY KIND, either express or implied.
 ** See the License for the specific language governing permissions and
 ** limitations under the License.
 *
 *************************************************************************/
/*----------------------------------------------------------------------
              I n c l u d e s
----------------------------------------------------------------------*/
#include "split.h"
#include "coutln.h"
#include "tprintf.h"

#ifdef __UNIX__
#include <assert.h>
#endif

/*----------------------------------------------------------------------
              V a r i a b l e s
----------------------------------------------------------------------*/
// Limit on the amount of penalty for the chop being off-center.
const int kCenterGradeCap = 25;
// Ridiculously large priority for splits that are no use.
const double kBadPriority = 999.0;

BOOL_VAR(wordrec_display_splits, 0, "Display splits");

<<<<<<< HEAD
/*----------------------------------------------------------------------
              F u n c t i o n s
----------------------------------------------------------------------*/

/**********************************************************************
 * delete_split
 *
 * Remove this split from existence.
 **********************************************************************/
void delete_split(SPLIT *split) { 
  if (split) {
    delete split;
=======
// Returns the bounding box of all the points in the split.
TBOX SPLIT::bounding_box() const {
  return TBOX(
      MIN(point1->pos.x, point2->pos.x), MIN(point1->pos.y, point2->pos.y),
      MAX(point1->pos.x, point2->pos.x), MAX(point1->pos.y, point2->pos.y));
}

// Hides the SPLIT so the outlines appear not to be cut by it.
void SPLIT::Hide() const {
  EDGEPT* edgept = point1;
  do {
    edgept->Hide();
    edgept = edgept->next;
  } while (!edgept->EqualPos(*point2) && edgept != point1);
  edgept = point2;
  do {
    edgept->Hide();
    edgept = edgept->next;
  } while (!edgept->EqualPos(*point1) && edgept != point2);
}

// Undoes hide, so the outlines are cut by the SPLIT.
void SPLIT::Reveal() const {
  EDGEPT* edgept = point1;
  do {
    edgept->Reveal();
    edgept = edgept->next;
  } while (!edgept->EqualPos(*point2) && edgept != point1);
  edgept = point2;
  do {
    edgept->Reveal();
    edgept = edgept->next;
  } while (!edgept->EqualPos(*point1) && edgept != point2);
}

// Compute a split priority based on the bounding boxes of the parts.
// The arguments here are config parameters defined in Wordrec. Add chop_
// to the beginning of the name.
float SPLIT::FullPriority(int xmin, int xmax, double overlap_knob,
                          int centered_maxwidth, double center_knob,
                          double width_change_knob) const {
  TBOX box1 = Box12();
  TBOX box2 = Box21();
  int min_left = MIN(box1.left(), box2.left());
  int max_right = MAX(box1.right(), box2.right());
  if (xmin < min_left && xmax > max_right) return kBadPriority;

  float grade = 0.0f;
  // grade_overlap.
  int width1 = box1.width();
  int width2 = box2.width();
  int min_width = MIN(width1, width2);
  int overlap = -box1.x_gap(box2);
  if (overlap == min_width) {
    grade += 100.0f;  // Total overlap.
  } else {
    if (2 * overlap > min_width) overlap += 2 * overlap - min_width;
    if (overlap > 0) grade += overlap_knob * overlap;
  }
  // grade_center_of_blob.
  if (width1 <= centered_maxwidth || width2 <= centered_maxwidth) {
    grade += MIN(kCenterGradeCap, center_knob * abs(width1 - width2));
>>>>>>> 1af9e327
  }
  // grade_width_change.
  float width_change_grade = 20 - (max_right - min_left - MAX(width1, width2));
  if (width_change_grade > 0.0f)
    grade += width_change_grade * width_change_knob;
  return grade;
}

// Returns true if *this SPLIT appears OK in the sense that it does not cross
// any outlines and does not chop off any ridiculously small pieces.
bool SPLIT::IsHealthy(const TBLOB& blob, int min_points, int min_area) const {
  return !IsLittleChunk(min_points, min_area) &&
         !blob.SegmentCrossesOutline(point1->pos, point2->pos);
}

// Returns true if the split generates a small chunk in terms of either area
// or number of points.
bool SPLIT::IsLittleChunk(int min_points, int min_area) const {
  if (point1->ShortNonCircularSegment(min_points, point2) &&
      point1->SegmentArea(point2) < min_area) {
    return true;
  }
  if (point2->ShortNonCircularSegment(min_points, point1) &&
      point2->SegmentArea(point1) < min_area) {
    return true;
  }
  return false;
}

/**********************************************************************
 * make_edgept
 *
 * Create an EDGEPT and hook it into an existing list of edge points.
 **********************************************************************/
EDGEPT *make_edgept(int x, int y, EDGEPT *next, EDGEPT *prev) {
  EDGEPT *this_edgept;
  /* Create point */
  this_edgept = new EDGEPT;
  this_edgept->pos.x = x;
  this_edgept->pos.y = y;
  // Now deal with the src_outline steps.
  C_OUTLINE* prev_ol = prev->src_outline;
  if (prev_ol != NULL && prev->next == next) {
    // Compute the fraction of the segment that is being cut.
    FCOORD segment_vec(next->pos.x - prev->pos.x, next->pos.y - prev->pos.y);
    FCOORD target_vec(x - prev->pos.x, y - prev->pos.y);
    double cut_fraction = target_vec.length() / segment_vec.length();
    // Get the start and end at the step level.
    ICOORD step_start = prev_ol->position_at_index(prev->start_step);
    int end_step = prev->start_step + prev->step_count;
    int step_length = prev_ol->pathlength();
    ICOORD step_end = prev_ol->position_at_index(end_step % step_length);
    ICOORD step_vec = step_end - step_start;
    double target_length = step_vec.length() * cut_fraction;
    // Find the point on the segment that gives the length nearest to target.
    int best_step = prev->start_step;
    ICOORD total_step(0, 0);
    double best_dist = target_length;
    for (int s = prev->start_step; s < end_step; ++s) {
      total_step += prev_ol->step(s % step_length);
      double dist = fabs(target_length - total_step.length());
      if (dist < best_dist) {
        best_dist = dist;
        best_step = s + 1;
      }
    }
    // The new point is an intermediate point.
    this_edgept->src_outline = prev_ol;
    this_edgept->step_count = end_step - best_step;
    this_edgept->start_step = best_step % step_length;
    prev->step_count = best_step - prev->start_step;
  } else {
    // The new point is poly only.
    this_edgept->src_outline = NULL;
    this_edgept->step_count = 0;
    this_edgept->start_step = 0;
  }
  /* Hook it up */
  this_edgept->next = next;
  this_edgept->prev = prev;
  prev->next = this_edgept;
  next->prev = this_edgept;
  /* Set up vec entries */
  this_edgept->vec.x = this_edgept->next->pos.x - x;
  this_edgept->vec.y = this_edgept->next->pos.y - y;
  this_edgept->prev->vec.x = x - this_edgept->prev->pos.x;
  this_edgept->prev->vec.y = y - this_edgept->prev->pos.y;
  return this_edgept;
}

/**********************************************************************
 * remove_edgept
 *
 * Remove a given EDGEPT from its list and delete it.
 **********************************************************************/
void remove_edgept(EDGEPT *point) {
  EDGEPT *prev = point->prev;
  EDGEPT *next = point->next;
  // Add point's steps onto prev's steps if they are from the same outline.
  if (prev->src_outline == point->src_outline && prev->src_outline != NULL) {
    prev->step_count += point->step_count;
  }
  prev->next = next;
  next->prev = prev;
  prev->vec.x = next->pos.x - prev->pos.x;
  prev->vec.y = next->pos.y - prev->pos.y;
  delete point;
}

/**********************************************************************
 * Print
 *
 * Shows the coordinates of both points in a split.
 **********************************************************************/
<<<<<<< HEAD
SPLIT *new_split(EDGEPT *point1, EDGEPT *point2) { 
  SPLIT *s = new SPLIT;
  s->point1 = point1;
  s->point2 = point2;
  return (s);
}


/**********************************************************************
 * print_split
 *
 * Print a list of splits.  Show the coordinates of both points in
 * each split.
 **********************************************************************/
void print_split(SPLIT *split) { 
  if (split) {
    tprintf("(%d,%d)--(%d,%d)",
            split->point1->pos.x, split->point1->pos.y,
            split->point2->pos.x, split->point2->pos.y);
  }
=======
void SPLIT::Print() const {
  if (this != NULL) {
    tprintf("(%d,%d)--(%d,%d)", point1->pos.x, point1->pos.y, point2->pos.x,
            point2->pos.y);
  }
}

#ifndef GRAPHICS_DISABLED
// Draws the split in the given window.
void SPLIT::Mark(ScrollView* window) const {
  window->Pen(ScrollView::GREEN);
  window->Line(point1->pos.x, point1->pos.y, point2->pos.x, point2->pos.y);
  window->UpdateWindow();
>>>>>>> 1af9e327
}
#endif

// Creates two outlines out of one by splitting the original one in half.
// Inserts the resulting outlines into the given list.
void SPLIT::SplitOutlineList(TESSLINE* outlines) const {
  SplitOutline();
  while (outlines->next != NULL) outlines = outlines->next;

<<<<<<< HEAD
/**********************************************************************
 * split_outline
 *
 * Split between these two edge points.
 **********************************************************************/
void split_outline(EDGEPT *join_point1, EDGEPT *join_point2) { 
  assert(join_point1 != join_point2);

  EDGEPT* temp2 = join_point2->next;
  EDGEPT* temp1 = join_point1->next;
  /* Create two new points */
  EDGEPT* new_point1 = make_edgept(join_point1->pos.x, join_point1->pos.y,
                                   temp1, join_point2);
  EDGEPT* new_point2 = make_edgept(join_point2->pos.x, join_point2->pos.y,
                                   temp2, join_point1);
  // Join_point1 and 2 are now cross-over points, so they must have NULL
  // src_outlines and give their src_outline information their new
  // replacements.
  new_point1->src_outline = join_point1->src_outline;
  new_point1->start_step = join_point1->start_step;
  new_point1->step_count = join_point1->step_count;
  new_point2->src_outline = join_point2->src_outline;
  new_point2->start_step = join_point2->start_step;
  new_point2->step_count = join_point2->step_count;
  join_point1->src_outline = NULL;
  join_point1->start_step = 0;
  join_point1->step_count = 0;
  join_point2->src_outline = NULL;
  join_point2->start_step = 0;
  join_point2->step_count = 0;
  join_point1->MarkChop();
  join_point2->MarkChop();
=======
  outlines->next = new TESSLINE;
  outlines->next->loop = point1;
  outlines->next->ComputeBoundingBox();

  outlines = outlines->next;

  outlines->next = new TESSLINE;
  outlines->next->loop = point2;
  outlines->next->ComputeBoundingBox();

  outlines->next->next = NULL;
>>>>>>> 1af9e327
}

// Makes a split between these two edge points, but does not affect the
// outlines to which they belong.
void SPLIT::SplitOutline() const {
  EDGEPT* temp2 = point2->next;
  EDGEPT* temp1 = point1->next;
  /* Create two new points */
  EDGEPT* new_point1 = make_edgept(point1->pos.x, point1->pos.y, temp1, point2);
  EDGEPT* new_point2 = make_edgept(point2->pos.x, point2->pos.y, temp2, point1);
  // point1 and 2 are now cross-over points, so they must have NULL
  // src_outlines and give their src_outline information their new
  // replacements.
  new_point1->src_outline = point1->src_outline;
  new_point1->start_step = point1->start_step;
  new_point1->step_count = point1->step_count;
  new_point2->src_outline = point2->src_outline;
  new_point2->start_step = point2->start_step;
  new_point2->step_count = point2->step_count;
  point1->src_outline = NULL;
  point1->start_step = 0;
  point1->step_count = 0;
  point2->src_outline = NULL;
  point2->start_step = 0;
  point2->step_count = 0;
}

// Undoes the effect of SplitOutlineList, correcting the outlines for undoing
// the split, but possibly leaving some duplicate outlines.
void SPLIT::UnsplitOutlineList(TBLOB* blob) const {
  /* Modify edge points */
  UnsplitOutlines();

  TESSLINE* outline1 = new TESSLINE;
  outline1->next = blob->outlines;
  blob->outlines = outline1;
  outline1->loop = point1;

  TESSLINE* outline2 = new TESSLINE;
  outline2->next = blob->outlines;
  blob->outlines = outline2;
  outline2->loop = point2;
}

// Removes the split that was put between these two points.
void SPLIT::UnsplitOutlines() const {
  EDGEPT* tmp1 = point1->next;
  EDGEPT* tmp2 = point2->next;

  tmp1->next->prev = point2;
  tmp2->next->prev = point1;

<<<<<<< HEAD
  // tmp2 is coincident with p1. p1 takes tmp2's place as tmp2 is deleted.
  p1->next = tmp2->next;
  p1->src_outline = tmp2->src_outline;
  p1->start_step = tmp2->start_step;
  p1->step_count = tmp2->step_count;
  // Likewise p2 takes tmp1's place.
  p2->next = tmp1->next;
  p2->src_outline = tmp1->src_outline;
  p2->start_step = tmp1->start_step;
  p2->step_count = tmp1->step_count;
  p1->UnmarkChop();
  p2->UnmarkChop();
=======
  // tmp2 is coincident with point1. point1 takes tmp2's place as tmp2 is
  // deleted.
  point1->next = tmp2->next;
  point1->src_outline = tmp2->src_outline;
  point1->start_step = tmp2->start_step;
  point1->step_count = tmp2->step_count;
  // Likewise point2 takes tmp1's place.
  point2->next = tmp1->next;
  point2->src_outline = tmp1->src_outline;
  point2->start_step = tmp1->start_step;
  point2->step_count = tmp1->step_count;
>>>>>>> 1af9e327

  delete tmp1;
  delete tmp2;

  point1->vec.x = point1->next->pos.x - point1->pos.x;
  point1->vec.y = point1->next->pos.y - point1->pos.y;

  point2->vec.x = point2->next->pos.x - point2->pos.x;
  point2->vec.y = point2->next->pos.y - point2->pos.y;
}<|MERGE_RESOLUTION|>--- conflicted
+++ resolved
@@ -43,20 +43,6 @@
 
 BOOL_VAR(wordrec_display_splits, 0, "Display splits");
 
-<<<<<<< HEAD
-/*----------------------------------------------------------------------
-              F u n c t i o n s
-----------------------------------------------------------------------*/
-
-/**********************************************************************
- * delete_split
- *
- * Remove this split from existence.
- **********************************************************************/
-void delete_split(SPLIT *split) { 
-  if (split) {
-    delete split;
-=======
 // Returns the bounding box of all the points in the split.
 TBOX SPLIT::bounding_box() const {
   return TBOX(
@@ -119,7 +105,6 @@
   // grade_center_of_blob.
   if (width1 <= centered_maxwidth || width2 <= centered_maxwidth) {
     grade += MIN(kCenterGradeCap, center_knob * abs(width1 - width2));
->>>>>>> 1af9e327
   }
   // grade_width_change.
   float width_change_grade = 20 - (max_right - min_left - MAX(width1, width2));
@@ -234,28 +219,6 @@
  *
  * Shows the coordinates of both points in a split.
  **********************************************************************/
-<<<<<<< HEAD
-SPLIT *new_split(EDGEPT *point1, EDGEPT *point2) { 
-  SPLIT *s = new SPLIT;
-  s->point1 = point1;
-  s->point2 = point2;
-  return (s);
-}
-
-
-/**********************************************************************
- * print_split
- *
- * Print a list of splits.  Show the coordinates of both points in
- * each split.
- **********************************************************************/
-void print_split(SPLIT *split) { 
-  if (split) {
-    tprintf("(%d,%d)--(%d,%d)",
-            split->point1->pos.x, split->point1->pos.y,
-            split->point2->pos.x, split->point2->pos.y);
-  }
-=======
 void SPLIT::Print() const {
   if (this != NULL) {
     tprintf("(%d,%d)--(%d,%d)", point1->pos.x, point1->pos.y, point2->pos.x,
@@ -269,7 +232,6 @@
   window->Pen(ScrollView::GREEN);
   window->Line(point1->pos.x, point1->pos.y, point2->pos.x, point2->pos.y);
   window->UpdateWindow();
->>>>>>> 1af9e327
 }
 #endif
 
@@ -279,40 +241,6 @@
   SplitOutline();
   while (outlines->next != NULL) outlines = outlines->next;
 
-<<<<<<< HEAD
-/**********************************************************************
- * split_outline
- *
- * Split between these two edge points.
- **********************************************************************/
-void split_outline(EDGEPT *join_point1, EDGEPT *join_point2) { 
-  assert(join_point1 != join_point2);
-
-  EDGEPT* temp2 = join_point2->next;
-  EDGEPT* temp1 = join_point1->next;
-  /* Create two new points */
-  EDGEPT* new_point1 = make_edgept(join_point1->pos.x, join_point1->pos.y,
-                                   temp1, join_point2);
-  EDGEPT* new_point2 = make_edgept(join_point2->pos.x, join_point2->pos.y,
-                                   temp2, join_point1);
-  // Join_point1 and 2 are now cross-over points, so they must have NULL
-  // src_outlines and give their src_outline information their new
-  // replacements.
-  new_point1->src_outline = join_point1->src_outline;
-  new_point1->start_step = join_point1->start_step;
-  new_point1->step_count = join_point1->step_count;
-  new_point2->src_outline = join_point2->src_outline;
-  new_point2->start_step = join_point2->start_step;
-  new_point2->step_count = join_point2->step_count;
-  join_point1->src_outline = NULL;
-  join_point1->start_step = 0;
-  join_point1->step_count = 0;
-  join_point2->src_outline = NULL;
-  join_point2->start_step = 0;
-  join_point2->step_count = 0;
-  join_point1->MarkChop();
-  join_point2->MarkChop();
-=======
   outlines->next = new TESSLINE;
   outlines->next->loop = point1;
   outlines->next->ComputeBoundingBox();
@@ -324,7 +252,6 @@
   outlines->next->ComputeBoundingBox();
 
   outlines->next->next = NULL;
->>>>>>> 1af9e327
 }
 
 // Makes a split between these two edge points, but does not affect the
@@ -377,20 +304,6 @@
   tmp1->next->prev = point2;
   tmp2->next->prev = point1;
 
-<<<<<<< HEAD
-  // tmp2 is coincident with p1. p1 takes tmp2's place as tmp2 is deleted.
-  p1->next = tmp2->next;
-  p1->src_outline = tmp2->src_outline;
-  p1->start_step = tmp2->start_step;
-  p1->step_count = tmp2->step_count;
-  // Likewise p2 takes tmp1's place.
-  p2->next = tmp1->next;
-  p2->src_outline = tmp1->src_outline;
-  p2->start_step = tmp1->start_step;
-  p2->step_count = tmp1->step_count;
-  p1->UnmarkChop();
-  p2->UnmarkChop();
-=======
   // tmp2 is coincident with point1. point1 takes tmp2's place as tmp2 is
   // deleted.
   point1->next = tmp2->next;
@@ -402,7 +315,6 @@
   point2->src_outline = tmp1->src_outline;
   point2->start_step = tmp1->start_step;
   point2->step_count = tmp1->step_count;
->>>>>>> 1af9e327
 
   delete tmp1;
   delete tmp2;
