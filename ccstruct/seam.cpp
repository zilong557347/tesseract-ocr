--- conflicted
+++ resolved
@@ -27,118 +27,11 @@
 ----------------------------------------------------------------------*/
 #include "seam.h"
 #include "blobs.h"
-<<<<<<< HEAD
-#include "freelist.h"
 #include "tprintf.h"
-
-#ifdef __UNIX__
-#include <assert.h>
-#endif
-
-/*----------------------------------------------------------------------
-              V a r i a b l e s
-----------------------------------------------------------------------*/
-#define NUM_STARTING_SEAMS  20
-=======
-#include "tprintf.h"
->>>>>>> 1af9e327
 
 /*----------------------------------------------------------------------
         Public Function Code
 ----------------------------------------------------------------------*/
-<<<<<<< HEAD
-/**
- * @name point_in_split
- *
- * Check to see if either of these points are present in the current
- * split.
- * @returns TRUE if one of them is split.
- */
-bool point_in_split(SPLIT *split, EDGEPT *point1, EDGEPT *point2) {
-  return ((split) ? ((exact_point (split->point1, point1) ||
-                      exact_point (split->point1, point2) ||
-                      exact_point (split->point2, point1) ||
-                      exact_point (split->point2, point2)) ? TRUE : FALSE)
-                  : FALSE);
-}
-
-
-/**
- * @name point_in_seam
- *
- * Check to see if either of these points are present in the current
- * seam.
- * @returns TRUE if one of them is.
- */
-bool point_in_seam(const SEAM *seam, SPLIT *split) {
-  return (point_in_split(seam->split1, split->point1, split->point2) ||
-          point_in_split(seam->split2, split->point1, split->point2) ||
-          point_in_split(seam->split3, split->point1, split->point2));
-}
-
-/**
- * @name point_used_by_split
- *
- * Return whether this particular EDGEPT * is used in a given split.
- * @returns TRUE if the edgept is used by the split.
- */
-bool point_used_by_split(SPLIT *split, EDGEPT *point) {
-  if (split == NULL) return false;
-  return point == split->point1 || point == split->point2;
-}
-
-/**
- * @name point_used_by_seam
- *
- * Return whether this particular EDGEPT * is used in a given seam.
- * @returns TRUE if the edgept is used by the seam.
- */
-bool point_used_by_seam(SEAM *seam, EDGEPT *point) {
-  if (seam == NULL) return false;
-  return point_used_by_split(seam->split1, point) ||
-      point_used_by_split(seam->split2, point) ||
-      point_used_by_split(seam->split3, point);
-}
-
-/**
- * @name combine_seam
- *
- * Combine two seam records into a single seam.  Move the split
- * references from the second seam to the first one.  The argument
- * convention is patterned after strcpy.
- */
-void combine_seams(SEAM *dest_seam, SEAM *source_seam) {
-  dest_seam->priority += source_seam->priority;
-  dest_seam->location += source_seam->location;
-  dest_seam->location /= 2;
-
-  if (source_seam->split1) {
-    if (!dest_seam->split1)
-      dest_seam->split1 = source_seam->split1;
-    else if (!dest_seam->split2)
-      dest_seam->split2 = source_seam->split1;
-    else if (!dest_seam->split3)
-      dest_seam->split3 = source_seam->split1;
-    else
-      delete source_seam->split1;  // Wouldn't have fitted.
-    source_seam->split1 = NULL;
-  }
-  if (source_seam->split2) {
-    if (!dest_seam->split2)
-      dest_seam->split2 = source_seam->split2;
-    else if (!dest_seam->split3)
-      dest_seam->split3 = source_seam->split2;
-    else
-      delete source_seam->split2;  // Wouldn't have fitted.
-    source_seam->split2 = NULL;
-  }
-  if (source_seam->split3) {
-    if (!dest_seam->split3)
-      dest_seam->split3 = source_seam->split3;
-    else
-      delete source_seam->split3;  // Wouldn't have fitted.
-    source_seam->split3 = NULL;
-=======
 
 // Returns the bounding box of all the points in the seam.
 TBOX SEAM::bounding_box() const {
@@ -160,56 +53,9 @@
     return true;
   } else {
     return false;
->>>>>>> 1af9e327
-  }
-  delete source_seam;
-}
-
-<<<<<<< HEAD
-/**
- * @name start_seam_list
- *
- * Initialize a list of seams that match the original number of blobs
- * present in the starting segmentation.  Each of the seams created
- * by this routine have location information only.
- */
-void start_seam_list(TWERD *word, GenericVector<SEAM*>* seam_array) {
-  seam_array->truncate(0);
-  TPOINT location;
-
-  for (int b = 1; b < word->NumBlobs(); ++b) {
-    TBOX bbox = word->blobs[b - 1]->bounding_box();
-    TBOX nbox = word->blobs[b]->bounding_box();
-    location.x = (bbox.right() + nbox.left()) / 2;
-    location.y = (bbox.bottom() + bbox.top() + nbox.bottom() + nbox.top()) / 4;
-    seam_array->push_back(new SEAM(0.0f, location, NULL, NULL, NULL));
-  }
-}
-
-
-/**
- * @name test_insert_seam
- *
- * @returns true if insert_seam will succeed.
- */
-bool test_insert_seam(const GenericVector<SEAM*>& seam_array,
-                      TWERD *word, int index) {
-  SEAM *test_seam;
-  int list_length = seam_array.size();
-  for (int test_index = 0; test_index < index; ++test_index) {
-    test_seam = seam_array[test_index];
-    if (test_index + test_seam->widthp < index &&
-        test_seam->widthp + test_index == index - 1 &&
-        account_splits(test_seam, word, test_index + 1, 1) < 0)
-      return false;
-  }
-  for (int test_index = index; test_index < list_length; test_index++) {
-    test_seam = seam_array[test_index];
-    if (test_index - test_seam->widthn >= index &&
-        test_index - test_seam->widthn == index &&
-        account_splits(test_seam, word, test_index + 1, -1) < 0)
-      return false;
-=======
+  }
+}
+
 // Combines other into *this. Only works if CombinableWith returned true.
 void SEAM::CombineWith(const SEAM& other) {
   priority_ += other.priority_;
@@ -242,95 +88,10 @@
   if (!FindBlobWidth(blobs, insert_index, modify)) return false;
   for (int s = insert_index; s < seams.size(); ++s) {
     if (!seams[s]->FindBlobWidth(blobs, s + 1, modify)) return false;
->>>>>>> 1af9e327
   }
   return true;
 }
 
-<<<<<<< HEAD
-/**
- * @name insert_seam
- *
- * Add another seam to a collection of seams at a particular location
- * in the seam array.
- */
-void insert_seam(const TWERD* word, int index, SEAM *seam,
-                 GenericVector<SEAM*>* seam_array) {
-  SEAM *test_seam;
-  int list_length = seam_array->size();
-  for (int test_index = 0; test_index < index; ++test_index) {
-    test_seam = seam_array->get(test_index);
-    if (test_index + test_seam->widthp >= index) {
-      test_seam->widthp++;       /*got in the way */
-    } else if (test_seam->widthp + test_index == index - 1) {
-      test_seam->widthp = account_splits(test_seam, word, test_index + 1, 1);
-      if (test_seam->widthp < 0) {
-        tprintf("Failed to find any right blob for a split!\n");
-        print_seam("New dud seam", seam);
-        print_seam("Failed seam", test_seam);
-      }
-    }
-  }
-  for (int test_index = index; test_index < list_length; test_index++) {
-    test_seam = seam_array->get(test_index);
-    if (test_index - test_seam->widthn < index) {
-      test_seam->widthn++;       /*got in the way */
-    } else if (test_index - test_seam->widthn == index) {
-      test_seam->widthn = account_splits(test_seam, word, test_index + 1, -1);
-      if (test_seam->widthn < 0) {
-        tprintf("Failed to find any left blob for a split!\n");
-        print_seam("New dud seam", seam);
-        print_seam("Failed seam", test_seam);
-      }
-    }
-  }
-  seam_array->insert(seam, index);
-}
-
-
-/**
- * @name account_splits
- *
- * Account for all the splits by looking to the right (blob_direction == 1),
- * or to the left (blob_direction == -1) in the word.
- */
-int account_splits(const SEAM *seam, const TWERD *word, int blob_index,
-                   int blob_direction) {
-  inT8 found_em[3];
-  inT8 width;
-
-  found_em[0] = seam->split1 == NULL;
-  found_em[1] = seam->split2 == NULL;
-  found_em[2] = seam->split3 == NULL;
-  if (found_em[0] && found_em[1] && found_em[2])
-    return 0;
-  width = 0;
-  do {
-    TBLOB* blob = word->blobs[blob_index];
-    if (!found_em[0])
-      found_em[0] = find_split_in_blob(seam->split1, blob);
-    if (!found_em[1])
-      found_em[1] = find_split_in_blob(seam->split2, blob);
-    if (!found_em[2])
-      found_em[2] = find_split_in_blob(seam->split3, blob);
-    if (found_em[0] && found_em[1] && found_em[2]) {
-      return width;
-    }
-    width++;
-    blob_index += blob_direction;
-  } while (0 <= blob_index && blob_index < word->NumBlobs());
-  return -1;
-}
-
-
-/**
- * @name find_split_in_blob
- *
- * @returns TRUE if the split is somewhere in this blob.
- */
-bool find_split_in_blob(SPLIT *split, TBLOB *blob) {
-  TESSLINE *outline;
-=======
 // Computes the widthp_/widthn_ range. Returns false if not all the splits
 // are accounted for. widthn_/widthp_ are only changed if modify is true.
 bool SEAM::FindBlobWidth(const GenericVector<TBLOB*>& blobs, int index,
@@ -370,60 +131,10 @@
 
   blob->EliminateDuplicateOutlines();
   other_blob->EliminateDuplicateOutlines();
->>>>>>> 1af9e327
 
   blob->CorrectBlobOrder(other_blob);
 }
 
-<<<<<<< HEAD
-
-/**
- * @name join_two_seams
- *
- * Merge these two seams into a new seam.  Duplicate the split records
- * in both of the input seams.  Return the resultant seam.
- */
-SEAM *join_two_seams(const SEAM *seam1, const SEAM *seam2) {
-  SEAM *result = NULL;
-  SEAM *temp;
-
-  assert(seam1 &&seam2);
-
-  if (((seam1->split3 == NULL && seam2->split2 == NULL) ||
-       (seam1->split2 == NULL && seam2->split3 == NULL) ||
-        seam1->split1 == NULL || seam2->split1 == NULL) &&
-      (!shared_split_points(seam1, seam2))) {
-    result = new SEAM(*seam1);
-    temp = new SEAM(*seam2);
-    combine_seams(result, temp);
-  }
-  return (result);
-}
-
-/**
- * @name print_seam
- *
- * Print a list of splits.  Show the coordinates of both points in
- * each split.
- */
-void print_seam(const char *label, SEAM *seam) {
-  if (seam) {
-    tprintf(label);
-    tprintf(" %6.2f @ (%d,%d), p=%d, n=%d ",
-            seam->priority, seam->location.x, seam->location.y,
-            seam->widthp, seam->widthn);
-    print_split(seam->split1);
-
-    if (seam->split2) {
-      tprintf(",   ");
-      print_split (seam->split2);
-      if (seam->split3) {
-        tprintf(",   ");
-        print_split (seam->split3);
-      }
-    }
-    tprintf("\n");
-=======
 // Undoes ApplySeam by removing the seam between these two blobs.
 // Produces one blob as a result, and deletes other_blob.
 void SEAM::UndoSeam(TBLOB* blob, TBLOB* other_blob) const {
@@ -453,28 +164,10 @@
   for (int s = 0; s < num_splits_; ++s) {
     splits_[s].Print();
     if (s + 1 < num_splits_) tprintf(",   ");
->>>>>>> 1af9e327
   }
   tprintf("\n");
 }
 
-<<<<<<< HEAD
-
-/**
- * @name print_seams
- *
- * Print a list of splits.  Show the coordinates of both points in
- * each split.
- */
-void print_seams(const char *label, const GenericVector<SEAM*>& seams) {
-  char number[CHARS_PER_LINE];
-
-  if (!seams.empty()) {
-    tprintf("%s\n", label);
-    for (int x = 0; x < seams.size(); ++x) {
-      sprintf(number, "%2d:   ", x);
-      print_seam(number, seams[x]);
-=======
 // Prints a collection of SEAMs.
 /* static */
 void SEAM::PrintSeams(const char* label, const GenericVector<SEAM*>& seams) {
@@ -483,70 +176,18 @@
     for (int x = 0; x < seams.size(); ++x) {
       tprintf("%2d:   ", x);
       seams[x]->Print("");
->>>>>>> 1af9e327
     }
     tprintf("\n");
   }
 }
 
-<<<<<<< HEAD
-
-/**
- * @name shared_split_points
- *
- * Check these two seams to make sure that neither of them have two
- * points in common. Return TRUE if any of the same points are present
- * in any of the splits of both seams.
- */
-int shared_split_points(const SEAM *seam1, const SEAM *seam2) {
-  if (seam1 == NULL || seam2 == NULL)
-    return (FALSE);
-
-  if (seam2->split1 == NULL)
-    return (FALSE);
-  if (point_in_seam(seam1, seam2->split1))
-    return (TRUE);
-
-  if (seam2->split2 == NULL)
-    return (FALSE);
-  if (point_in_seam(seam1, seam2->split2))
-    return (TRUE);
-
-  if (seam2->split3 == NULL)
-    return (FALSE);
-  if (point_in_seam(seam1, seam2->split3))
-    return (TRUE);
-
-  return (FALSE);
-=======
 #ifndef GRAPHICS_DISABLED
 // Draws the seam in the given window.
 void SEAM::Mark(ScrollView* window) const {
   for (int s = 0; s < num_splits_; ++s) splits_[s].Mark(window);
->>>>>>> 1af9e327
 }
 #endif
 
-<<<<<<< HEAD
-/**********************************************************************
- * break_pieces
- *
- * Break up the blobs in this chain so that they are all independent.
- * This operation should undo the affect of join_pieces.
- **********************************************************************/
-void break_pieces(const GenericVector<SEAM*>& seams, int first, int last,
-                  TWERD *word) {
-  for (int x = first; x < last; ++x)
-    reveal_seam(seams[x]);
-
-  TESSLINE *outline = word->blobs[first]->outlines;
-  int next_blob = first + 1;
-
-  while (outline != NULL && next_blob <= last) {
-    if (outline->next == word->blobs[next_blob]->outlines) {
-      outline->next = NULL;
-      outline = word->blobs[next_blob]->outlines;
-=======
 // Break up the blobs in this chain so that they are all independent.
 // This operation should undo the affect of join_pieces.
 /* static */
@@ -562,7 +203,6 @@
     if (outline->next == blobs[next_blob]->outlines) {
       outline->next = NULL;
       outline = blobs[next_blob]->outlines;
->>>>>>> 1af9e327
       ++next_blob;
     } else {
       outline = outline->next;
@@ -570,41 +210,20 @@
   }
 }
 
-<<<<<<< HEAD
-
-/**********************************************************************
- * join_pieces
- *
- * Join a group of base level pieces into a single blob that can then
- * be classified.
- **********************************************************************/
-void join_pieces(const GenericVector<SEAM*>& seams, int first, int last,
-                 TWERD *word) {
-  TESSLINE *outline = word->blobs[first]->outlines;
-=======
 // Join a group of base level pieces into a single blob that can then
 // be classified.
 /* static */
 void SEAM::JoinPieces(const GenericVector<SEAM*>& seams,
                       const GenericVector<TBLOB*>& blobs, int first, int last) {
   TESSLINE* outline = blobs[first]->outlines;
->>>>>>> 1af9e327
   if (!outline)
     return;
 
   for (int x = first; x < last; ++x) {
     SEAM *seam = seams[x];
-<<<<<<< HEAD
-    if (x - seam->widthn >= first && x + seam->widthp < last)
-      hide_seam(seam);
-    while (outline->next)
-      outline = outline->next;
-    outline->next = word->blobs[x + 1]->outlines;
-=======
     if (x - seam->widthn_ >= first && x + seam->widthp_ < last) seam->Hide();
     while (outline->next) outline = outline->next;
     outline->next = blobs[x + 1]->outlines;
->>>>>>> 1af9e327
   }
 }
 
@@ -615,42 +234,10 @@
   }
 }
 
-<<<<<<< HEAD
-
-/**********************************************************************
- * hide_edge_pair
- *
- * Change the edge points that are referenced by this seam to make
- * them hidden edges.
- **********************************************************************/
-void hide_edge_pair(EDGEPT *pt1, EDGEPT *pt2) {
-  EDGEPT *edgept;
-
-  edgept = pt1;
-  do {
-    edgept->Hide();
-    edgept = edgept->next;
-  }
-  while (!exact_point (edgept, pt2) && edgept != pt1);
-  if (edgept == pt1) {
-    /*              tprintf("Hid entire outline at (%d,%d)!!\n",
-       edgept->pos.x,edgept->pos.y);                                */
-  }
-  edgept = pt2;
-  do {
-    edgept->Hide();
-    edgept = edgept->next;
-  }
-  while (!exact_point (edgept, pt1) && edgept != pt2);
-  if (edgept == pt2) {
-    /*              tprintf("Hid entire outline at (%d,%d)!!\n",
-       edgept->pos.x,edgept->pos.y);                                */
-=======
 // Undoes hide, so the outlines are cut by the seam.
 void SEAM::Reveal() const {
   for (int s = 0; s < num_splits_; ++s) {
     splits_[s].Reveal();
->>>>>>> 1af9e327
   }
 }
 
@@ -683,33 +270,11 @@
   seam_array->truncate(0);
   TPOINT location;
 
-<<<<<<< HEAD
-  edgept = pt1;
-  do {
-    edgept->Reveal();
-    edgept = edgept->next;
-  }
-  while (!exact_point (edgept, pt2) && edgept != pt1);
-  if (edgept == pt1) {
-    /*              tprintf("Hid entire outline at (%d,%d)!!\n",
-       edgept->pos.x,edgept->pos.y);                                */
-  }
-  edgept = pt2;
-  do {
-    edgept->Reveal();
-    edgept = edgept->next;
-  }
-  while (!exact_point (edgept, pt1) && edgept != pt2);
-  if (edgept == pt2) {
-    /*              tprintf("Hid entire outline at (%d,%d)!!\n",
-       edgept->pos.x,edgept->pos.y);                                */
-=======
   for (int b = 1; b < word->NumBlobs(); ++b) {
     TBOX bbox = word->blobs[b - 1]->bounding_box();
     TBOX nbox = word->blobs[b]->bounding_box();
     location.x = (bbox.right() + nbox.left()) / 2;
     location.y = (bbox.bottom() + bbox.top() + nbox.bottom() + nbox.top()) / 4;
     seam_array->push_back(new SEAM(0.0f, location));
->>>>>>> 1af9e327
   }
 }