--- conflicted
+++ resolved
@@ -95,22 +95,6 @@
   delete[] chunk;
 }
 
-<<<<<<< HEAD
-void TessdataManager::WriteMetadata(inT64 *offset_table,
-                                    const char * language_data_path_prefix,
-                                    FILE *output_file) {
-  fseek(output_file, 0, SEEK_SET);
-  inT32 num_entries = TESSDATA_NUM_ENTRIES;
-  fwrite(&num_entries, sizeof(inT32), 1, output_file);
-  fwrite(offset_table, sizeof(inT64), TESSDATA_NUM_ENTRIES, output_file);
-  fclose(output_file);
-
-  tprintf("TessdataManager combined tesseract data files.\n");
-  for (int i = 0; i < TESSDATA_NUM_ENTRIES; ++i) {
-    tprintf("Offset for type %2d (%s%-22s) is %lld\n", i,
-            language_data_path_prefix, kTessdataFileSuffixes[i],
-            offset_table[i]);
-=======
 bool TessdataManager::WriteMetadata(inT64 *offset_table,
                                     const char * language_data_path_prefix,
                                     FILE *output_file) {
@@ -133,7 +117,6 @@
               language_data_path_prefix, kTessdataFileSuffixes[i],
               offset_table[i]);
     }
->>>>>>> 1af9e327
   }
   return result;
 }
@@ -190,12 +173,7 @@
     return false;
   }
 
-<<<<<<< HEAD
-  WriteMetadata(offset_table, language_data_path_prefix, output_file);
-  return true;
-=======
   return WriteMetadata(offset_table, language_data_path_prefix, output_file);
->>>>>>> 1af9e327
 }
 
 bool TessdataManager::OverwriteComponents(
@@ -249,12 +227,7 @@
     }
   }
   const char *language_data_path_prefix = strchr(new_traineddata_filename, '.');
-<<<<<<< HEAD
-  WriteMetadata(offset_table, language_data_path_prefix, output_file);
-  return true;
-=======
   return WriteMetadata(offset_table, language_data_path_prefix, output_file);
->>>>>>> 1af9e327
 }
 
 bool TessdataManager::TessdataTypeFromFileSuffix(
