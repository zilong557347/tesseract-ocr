/**********************************************************************
 * File:        pithsync.cpp  (Formerly pitsync2.c)
 * Description: Code to find the optimum fixed pitch segmentation of some blobs.
 * Author:      Ray Smith
 *
 * (C) Copyright 1992, Hewlett-Packard Ltd.
 ** Licensed under the Apache License, Version 2.0 (the "License");
 ** you may not use this file except in compliance with the License.
 ** You may obtain a copy of the License at
 ** http://www.apache.org/licenses/LICENSE-2.0
 ** Unless required by applicable law or agreed to in writing, software
 ** distributed under the License is distributed on an "AS IS" BASIS,
 ** WITHOUT WARRANTIES OR CONDITIONS OF ANY KIND, either express or implied.
 ** See the License for the specific language governing permissions and
 ** limitations under the License.
 *
 **********************************************************************/

#include "pithsync.h"

#include "makerow.h"
#include "pitsync1.h"
#include "topitch.h"
#include "tprintf.h"

#include <cfloat> // for FLT_MAX
#include <cmath>
#include <vector> // for std::vector

namespace tesseract {

/**********************************************************************
 * FPCUTPT::setup
 *
 * Constructor to make a new FPCUTPT.
 **********************************************************************/

void FPCUTPT::setup(      // constructor
    FPCUTPT *cutpts,      // predecessors
    int16_t array_origin, // start coord
    STATS *projection,    // vertical occupation
    int16_t zero_count,   // official zero
    int16_t pitch,        // proposed pitch
    int16_t x,            // position
    int16_t offset        // dist to gap
) {
  // half of pitch
  int16_t half_pitch = pitch / 2 - 1;
  uint32_t lead_flag; // new flag
  int32_t ind;        // current position

  if (half_pitch > 31)
    half_pitch = 31;
  else if (half_pitch < 0)
    half_pitch = 0;
  lead_flag = 1 << half_pitch;

  pred = nullptr;
  mean_sum = 0;
  sq_sum = offset * offset;
  cost = sq_sum;
  faked = false;
  terminal = false;
  fake_count = 0;
  xpos = x;
  region_index = 0;
  mid_cuts = 0;
  if (x == array_origin) {
    back_balance = 0;
    fwd_balance = 0;
    for (ind = 0; ind <= half_pitch; ind++) {
      fwd_balance >>= 1;
      if (projection->pile_count(ind) > zero_count)
        fwd_balance |= lead_flag;
    }
  } else {
    back_balance = cutpts[x - 1 - array_origin].back_balance << 1;
    back_balance &= lead_flag + (lead_flag - 1);
    if (projection->pile_count(x) > zero_count)
      back_balance |= 1;
    fwd_balance = cutpts[x - 1 - array_origin].fwd_balance >> 1;
    if (projection->pile_count(x + half_pitch) > zero_count)
      fwd_balance |= lead_flag;
  }
}

/**********************************************************************
 * FPCUTPT::assign
 *
 * Constructor to make a new FPCUTPT.
 **********************************************************************/

void FPCUTPT::assign(       // constructor
    FPCUTPT *cutpts,        // predecessors
    int16_t array_origin,   // start coord
    int16_t x,              // position
    bool faking,            // faking this one
    bool mid_cut,           // cheap cut.
    int16_t offset,         // dist to gap
    STATS *projection,      // vertical occupation
    float projection_scale, // scaling
    int16_t zero_count,     // official zero
    int16_t pitch,          // proposed pitch
    int16_t pitch_error     // allowed tolerance
) {
  int index;             // test index
  int balance_index;     // for balance factor
  int16_t balance_count; // ding factor
  int16_t r_index;       // test cut number
  FPCUTPT *segpt;        // segment point
  int32_t dist;          // from prev segment
  double sq_dist;        // squared distance
  double mean;           // mean pitch
  double total;          // total dists
  double factor;         // cost function
                         // half of pitch
  int16_t half_pitch = pitch / 2 - 1;
  uint32_t lead_flag; // new flag

  if (half_pitch > 31)
    half_pitch = 31;
  else if (half_pitch < 0)
    half_pitch = 0;
  lead_flag = 1 << half_pitch;

  back_balance = cutpts[x - 1 - array_origin].back_balance << 1;
  back_balance &= lead_flag + (lead_flag - 1);
  if (projection->pile_count(x) > zero_count)
    back_balance |= 1;
  fwd_balance = cutpts[x - 1 - array_origin].fwd_balance >> 1;
  if (projection->pile_count(x + half_pitch) > zero_count)
    fwd_balance |= lead_flag;

  xpos = x;
  cost = FLT_MAX;
  pred = nullptr;
  faked = faking;
  terminal = false;
  region_index = 0;
  fake_count = INT16_MAX;
  for (index = x - pitch - pitch_error; index <= x - pitch + pitch_error; index++) {
    if (index >= array_origin) {
      segpt = &cutpts[index - array_origin];
      dist = x - segpt->xpos;
      if (!segpt->terminal && segpt->fake_count < INT16_MAX) {
        balance_count = 0;
        if (textord_balance_factor > 0) {
          if (textord_fast_pitch_test) {
            lead_flag = back_balance ^ segpt->fwd_balance;
            balance_count = 0;
            while (lead_flag != 0) {
              balance_count++;
              lead_flag &= lead_flag - 1;
            }
          } else {
            for (balance_index = 0; index + balance_index < x - balance_index; balance_index++)
              balance_count += (projection->pile_count(index + balance_index) <= zero_count) ^
                               (projection->pile_count(x - balance_index) <= zero_count);
          }
          balance_count =
              static_cast<int16_t>(balance_count * textord_balance_factor / projection_scale);
        }
        r_index = segpt->region_index + 1;
        total = segpt->mean_sum + dist;
        balance_count += offset;
        sq_dist = dist * dist + segpt->sq_sum + balance_count * balance_count;
        mean = total / r_index;
        factor = mean - pitch;
        factor *= factor;
        factor += sq_dist / (r_index)-mean * mean;
        if (factor < cost && segpt->fake_count + faked <= fake_count) {
          cost = factor; // find least cost
          pred = segpt;  // save path
          mean_sum = total;
          sq_sum = sq_dist;
          fake_count = segpt->fake_count + faked;
          mid_cuts = segpt->mid_cuts + mid_cut;
          region_index = r_index;
        }
      }
    }
  }
}

/**********************************************************************
 * FPCUTPT::assign_cheap
 *
 * Constructor to make a new FPCUTPT on the cheap.
 **********************************************************************/

void FPCUTPT::assign_cheap( // constructor
    FPCUTPT *cutpts,        // predecessors
    int16_t array_origin,   // start coord
    int16_t x,              // position
    bool faking,            // faking this one
    bool mid_cut,           // cheap cut.
    int16_t offset,         // dist to gap
    STATS *projection,      // vertical occupation
    float projection_scale, // scaling
    int16_t zero_count,     // official zero
    int16_t pitch,          // proposed pitch
    int16_t pitch_error     // allowed tolerance
) {
  int index;             // test index
  int16_t balance_count; // ding factor
  int16_t r_index;       // test cut number
  FPCUTPT *segpt;        // segment point
  int32_t dist;          // from prev segment
  double sq_dist;        // squared distance
  double mean;           // mean pitch
  double total;          // total dists
  double factor;         // cost function
                         // half of pitch
  int16_t half_pitch = pitch / 2 - 1;
  uint32_t lead_flag; // new flag

  if (half_pitch > 31)
    half_pitch = 31;
  else if (half_pitch < 0)
    half_pitch = 0;
  lead_flag = 1 << half_pitch;

  back_balance = cutpts[x - 1 - array_origin].back_balance << 1;
  back_balance &= lead_flag + (lead_flag - 1);
  if (projection->pile_count(x) > zero_count)
    back_balance |= 1;
  fwd_balance = cutpts[x - 1 - array_origin].fwd_balance >> 1;
  if (projection->pile_count(x + half_pitch) > zero_count)
    fwd_balance |= lead_flag;

  xpos = x;
  cost = FLT_MAX;
  pred = nullptr;
  faked = faking;
  terminal = false;
  region_index = 0;
  fake_count = INT16_MAX;
  index = x - pitch;
  if (index >= array_origin) {
    segpt = &cutpts[index - array_origin];
    dist = x - segpt->xpos;
    if (!segpt->terminal && segpt->fake_count < INT16_MAX) {
      balance_count = 0;
      if (textord_balance_factor > 0) {
        lead_flag = back_balance ^ segpt->fwd_balance;
        balance_count = 0;
        while (lead_flag != 0) {
          balance_count++;
          lead_flag &= lead_flag - 1;
        }
        balance_count =
            static_cast<int16_t>(balance_count * textord_balance_factor / projection_scale);
      }
      r_index = segpt->region_index + 1;
      total = segpt->mean_sum + dist;
      balance_count += offset;
      sq_dist = dist * dist + segpt->sq_sum + balance_count * balance_count;
      mean = total / r_index;
      factor = mean - pitch;
      factor *= factor;
      factor += sq_dist / (r_index)-mean * mean;
      cost = factor; // find least cost
      pred = segpt;  // save path
      mean_sum = total;
      sq_sum = sq_dist;
      fake_count = segpt->fake_count + faked;
      mid_cuts = segpt->mid_cuts + mid_cut;
      region_index = r_index;
    }
  }
}

/**********************************************************************
 * check_pitch_sync
 *
 * Construct the lattice of possible segmentation points and choose the
 * optimal path. Return the optimal path only.
 * The return value is a measure of goodness of the sync.
 **********************************************************************/

double check_pitch_sync2(    // find segmentation
    BLOBNBOX_IT *blob_it,    // blobs to do
    int16_t blob_count,      // no of blobs
    int16_t pitch,           // pitch estimate
    int16_t pitch_error,     // tolerance
    STATS *projection,       // vertical
    int16_t projection_left, // edges //scale factor
    int16_t projection_right, float projection_scale,
    int16_t &occupation_count, // no of occupied cells
    FPSEGPT_LIST *seg_list,    // output list
    int16_t start,             // start of good range
    int16_t end                // end of good range
) {
  bool faking;                  // illegal cut pt
  bool mid_cut;                 // cheap cut pt.
  int16_t x;                    // current coord
  int16_t blob_index;           // blob number
  int16_t left_edge;            // of word
  int16_t right_edge;           // of word
  int16_t array_origin;         // x coord of array
  int16_t offset;               // dist to legal area
  int16_t zero_count;           // projection zero
  int16_t best_left_x = 0;      // for equals
  int16_t best_right_x = 0;     // right edge
  TBOX this_box;                // bounding box
  TBOX next_box;                // box of next blob
  FPSEGPT *segpt;               // segment point
  double best_cost;             // best path
  double mean_sum;              // computes result
  FPCUTPT *best_end;            // end of best path
  int16_t best_fake;            // best fake level
  int16_t best_count;           // no of cuts
  BLOBNBOX_IT this_it;          // copy iterator
  FPSEGPT_IT seg_it = seg_list; // output iterator

  //      tprintf("Computing sync on word of %d blobs with pitch %d\n",
  //              blob_count, pitch);
  //      if (blob_count==8 && pitch==27)
  //              projection->print(stdout,true);
  zero_count = 0;
  if (pitch < 3)
    pitch = 3; // nothing ludicrous
  if ((pitch - 3) / 2 < pitch_error)
    pitch_error = (pitch - 3) / 2;
  this_it = *blob_it;
  this_box = box_next(&this_it); // get box
  //      left_edge=this_box.left(); //left of word right_edge=this_box.right();
  //      for (blob_index=1;blob_index<blob_count;blob_index++)
  //      {
  //              this_box=box_next(&this_it);
  //              if (this_box.right()>right_edge)
  //                      right_edge=this_box.right();
  //      }
  for (left_edge = projection_left;
       projection->pile_count(left_edge) == 0 && left_edge < projection_right; left_edge++)
    ;
  for (right_edge = projection_right;
       projection->pile_count(right_edge) == 0 && right_edge > left_edge; right_edge--)
    ;
  ASSERT_HOST(right_edge >= left_edge);
  if (pitsync_linear_version >= 4)
    return check_pitch_sync3(projection_left, projection_right, zero_count, pitch, pitch_error,
                             projection, projection_scale, occupation_count, seg_list, start, end);
  array_origin = left_edge - pitch;
  // array of points
  std::vector<FPCUTPT> cutpts(right_edge - left_edge + pitch * 2 + 1);
  for (x = array_origin; x < left_edge; x++)
    // free cuts
    cutpts[x - array_origin].setup(&cutpts[0], array_origin, projection, zero_count, pitch, x, 0);
  for (offset = 0; offset <= pitch_error; offset++, x++)
    // not quite free
    cutpts[x - array_origin].setup(&cutpts[0], array_origin, projection, zero_count, pitch, x,
                                   offset);

  this_it = *blob_it;
  best_cost = FLT_MAX;
  best_end = nullptr;
  this_box = box_next(&this_it); // first box
  next_box = box_next(&this_it); // second box
  blob_index = 1;
  while (x < right_edge - pitch_error) {
    if (x > this_box.right() + pitch_error && blob_index < blob_count) {
      this_box = next_box;
      next_box = box_next(&this_it);
      blob_index++;
    }
    faking = false;
    mid_cut = false;
    if (x <= this_box.left())
      offset = 0;
    else if (x <= this_box.left() + pitch_error)
      offset = x - this_box.left();
    else if (x >= this_box.right())
      offset = 0;
    else if (x >= next_box.left() && blob_index < blob_count) {
      offset = x - next_box.left();
      if (this_box.right() - x < offset)
        offset = this_box.right() - x;
    } else if (x >= this_box.right() - pitch_error)
      offset = this_box.right() - x;
    else if (x - this_box.left() > pitch * pitsync_joined_edge &&
             this_box.right() - x > pitch * pitsync_joined_edge) {
      mid_cut = true;
      offset = 0;
    } else {
      faking = true;
      offset = projection->pile_count(x);
    }
    cutpts[x - array_origin].assign(&cutpts[0], array_origin, x, faking, mid_cut, offset,
                                    projection, projection_scale, zero_count, pitch, pitch_error);
    x++;
  }

  best_fake = INT16_MAX;
  best_cost = INT32_MAX;
  best_count = INT16_MAX;
  while (x < right_edge + pitch) {
    offset = x < right_edge ? right_edge - x : 0;
    cutpts[x - array_origin].assign(&cutpts[0], array_origin, x, false, false, offset, projection,
                                    projection_scale, zero_count, pitch, pitch_error);
    cutpts[x - array_origin].terminal = true;
    if (cutpts[x - array_origin].index() + cutpts[x - array_origin].fake_count <=
        best_count + best_fake) {
      if (cutpts[x - array_origin].fake_count < best_fake ||
          (cutpts[x - array_origin].fake_count == best_fake &&
           cutpts[x - array_origin].cost_function() < best_cost)) {
        best_fake = cutpts[x - array_origin].fake_count;
        best_cost = cutpts[x - array_origin].cost_function();
        best_left_x = x;
        best_right_x = x;
        best_count = cutpts[x - array_origin].index();
      } else if (cutpts[x - array_origin].fake_count == best_fake && x == best_right_x + 1 &&
                 cutpts[x - array_origin].cost_function() == best_cost) {
        // exactly equal
        best_right_x = x;
      }
    }
    x++;
  }
  ASSERT_HOST(best_fake < INT16_MAX);

  best_end = &cutpts[(best_left_x + best_right_x) / 2 - array_origin];
  if (this_box.right() == textord_test_x && this_box.top() == textord_test_y) {
    for (x = left_edge - pitch; x < right_edge + pitch; x++) {
<<<<<<< HEAD
      tprintf("x=%d, C=%g, s=%g, sq=%g, prev=%d\n",
        x, cutpts[x - array_origin].cost_function (),
        cutpts[x - array_origin].sum (),
        cutpts[x - array_origin].squares (),
        cutpts[x - array_origin].previous ()->position ());
=======
      tprintf("x=%d, C=%g, s=%g, sq=%g, prev=%d\n", x, cutpts[x - array_origin].cost_function(),
              cutpts[x - array_origin].sum(), cutpts[x - array_origin].squares(),
              cutpts[x - array_origin].previous()->position());
>>>>>>> 87b0a4de
    }
  }
  occupation_count = -1;
  do {
    for (x = best_end->position() - pitch + pitch_error;
         x < best_end->position() - pitch_error && projection->pile_count(x) == 0; x++)
      ;
    if (x < best_end->position() - pitch_error)
      occupation_count++;
    // copy it
    segpt = new FPSEGPT(best_end);
    seg_it.add_before_then_move(segpt);
    best_end = best_end->previous();
  } while (best_end != nullptr);
  seg_it.move_to_last();
  mean_sum = seg_it.data()->sum();
  mean_sum = mean_sum * mean_sum / best_count;
<<<<<<< HEAD
  if (seg_it.data ()->squares () - mean_sum < 0)
    tprintf("Impossible sqsum=%g, mean=%g, total=%d\n",
      seg_it.data ()->squares (), seg_it.data ()->sum (), best_count);
=======
  if (seg_it.data()->squares() - mean_sum < 0)
    tprintf("Impossible sqsum=%g, mean=%g, total=%d\n", seg_it.data()->squares(),
            seg_it.data()->sum(), best_count);
>>>>>>> 87b0a4de
  //      tprintf("blob_count=%d, pitch=%d, sync=%g, occ=%d\n",
  //              blob_count,pitch,seg_it.data()->squares()-mean_sum,
  //              occupation_count);
  return seg_it.data()->squares() - mean_sum;
}

/**********************************************************************
 * check_pitch_sync
 *
 * Construct the lattice of possible segmentation points and choose the
 * optimal path. Return the optimal path only.
 * The return value is a measure of goodness of the sync.
 **********************************************************************/

double check_pitch_sync3(    // find segmentation
    int16_t projection_left, // edges //to be considered 0
    int16_t projection_right, int16_t zero_count,
    int16_t pitch,             // pitch estimate
    int16_t pitch_error,       // tolerance
    STATS *projection,         // vertical
    float projection_scale,    // scale factor
    int16_t &occupation_count, // no of occupied cells
    FPSEGPT_LIST *seg_list,    // output list
    int16_t start,             // start of good range
    int16_t end                // end of good range
) {
  bool faking;                  // illegal cut pt
  bool mid_cut;                 // cheap cut pt.
  int16_t left_edge;            // of word
  int16_t right_edge;           // of word
  int16_t x;                    // current coord
  int16_t array_origin;         // x coord of array
  int16_t offset;               // dist to legal area
  int16_t projection_offset;    // from scaled projection
  int16_t prev_zero;            // previous zero dist
  int16_t next_zero;            // next zero dist
  int16_t zero_offset;          // scan window
  int16_t best_left_x = 0;      // for equals
  int16_t best_right_x = 0;     // right edge
  FPSEGPT *segpt;               // segment point
  int minindex;                 // next input position
  int test_index;               // index to mins
  double best_cost;             // best path
  double mean_sum;              // computes result
  FPCUTPT *best_end;            // end of best path
  int16_t best_fake;            // best fake level
  int16_t best_count;           // no of cuts
  FPSEGPT_IT seg_it = seg_list; // output iterator

  end = (end - start) % pitch;
  if (pitch < 3)
    pitch = 3; // nothing ludicrous
  if ((pitch - 3) / 2 < pitch_error)
    pitch_error = (pitch - 3) / 2;
  // min dist of zero
  zero_offset = static_cast<int16_t>(pitch * pitsync_joined_edge);
  for (left_edge = projection_left;
       projection->pile_count(left_edge) == 0 && left_edge < projection_right; left_edge++)
    ;
  for (right_edge = projection_right;
       projection->pile_count(right_edge) == 0 && right_edge > left_edge; right_edge--)
    ;
  array_origin = left_edge - pitch;
  // array of points
  std::vector<FPCUTPT> cutpts(right_edge - left_edge + pitch * 2 + 1);
  // local min results
  std::vector<bool> mins(pitch_error * 2 + 1);
  for (x = array_origin; x < left_edge; x++)
    // free cuts
    cutpts[x - array_origin].setup(&cutpts[0], array_origin, projection, zero_count, pitch, x, 0);
  prev_zero = left_edge - 1;
  for (offset = 0; offset <= pitch_error; offset++, x++)
    // not quite free
    cutpts[x - array_origin].setup(&cutpts[0], array_origin, projection, zero_count, pitch, x,
                                   offset);

  best_cost = FLT_MAX;
  best_end = nullptr;
  for (offset = -pitch_error, minindex = 0; offset < pitch_error; offset++, minindex++)
    mins[minindex] = projection->local_min(x + offset);
  next_zero = x + zero_offset + 1;
  for (offset = next_zero - 1; offset >= x; offset--) {
    if (projection->pile_count(offset) <= zero_count) {
      next_zero = offset;
      break;
    }
  }
  while (x < right_edge - pitch_error) {
    mins[minindex] = projection->local_min(x + pitch_error);
    minindex++;
    if (minindex > pitch_error * 2)
      minindex = 0;
    faking = false;
    mid_cut = false;
    offset = 0;
    if (projection->pile_count(x) <= zero_count) {
      prev_zero = x;
    } else {
      for (offset = 1; offset <= pitch_error; offset++)
        if (projection->pile_count(x + offset) <= zero_count ||
            projection->pile_count(x - offset) <= zero_count)
          break;
    }
    if (offset > pitch_error) {
      if (x - prev_zero > zero_offset && next_zero - x > zero_offset) {
        for (offset = 0; offset <= pitch_error; offset++) {
          test_index = minindex + pitch_error + offset;
          if (test_index > pitch_error * 2)
            test_index -= pitch_error * 2 + 1;
          if (mins[test_index])
            break;
          test_index = minindex + pitch_error - offset;
          if (test_index > pitch_error * 2)
            test_index -= pitch_error * 2 + 1;
          if (mins[test_index])
            break;
        }
      }
      if (offset > pitch_error) {
        offset = projection->pile_count(x);
        faking = true;
      } else {
        projection_offset = static_cast<int16_t>(projection->pile_count(x) / projection_scale);
        if (projection_offset > offset)
          offset = projection_offset;
        mid_cut = true;
      }
    }
    if ((start == 0 && end == 0) || !textord_fast_pitch_test ||
        (x - projection_left - start) % pitch <= end)
      cutpts[x - array_origin].assign(&cutpts[0], array_origin, x, faking, mid_cut, offset,
                                      projection, projection_scale, zero_count, pitch, pitch_error);
    else
      cutpts[x - array_origin].assign_cheap(&cutpts[0], array_origin, x, faking, mid_cut, offset,
                                            projection, projection_scale, zero_count, pitch,
                                            pitch_error);
    x++;
    if (next_zero < x || next_zero == x + zero_offset)
      next_zero = x + zero_offset + 1;
    if (projection->pile_count(x + zero_offset) <= zero_count)
      next_zero = x + zero_offset;
  }

  best_fake = INT16_MAX;
  best_cost = INT32_MAX;
  best_count = INT16_MAX;
  while (x < right_edge + pitch) {
    offset = x < right_edge ? right_edge - x : 0;
    cutpts[x - array_origin].assign(&cutpts[0], array_origin, x, false, false, offset, projection,
                                    projection_scale, zero_count, pitch, pitch_error);
    cutpts[x - array_origin].terminal = true;
    if (cutpts[x - array_origin].index() + cutpts[x - array_origin].fake_count <=
        best_count + best_fake) {
      if (cutpts[x - array_origin].fake_count < best_fake ||
          (cutpts[x - array_origin].fake_count == best_fake &&
           cutpts[x - array_origin].cost_function() < best_cost)) {
        best_fake = cutpts[x - array_origin].fake_count;
        best_cost = cutpts[x - array_origin].cost_function();
        best_left_x = x;
        best_right_x = x;
        best_count = cutpts[x - array_origin].index();
      } else if (cutpts[x - array_origin].fake_count == best_fake && x == best_right_x + 1 &&
                 cutpts[x - array_origin].cost_function() == best_cost) {
        // exactly equal
        best_right_x = x;
      }
    }
    x++;
  }
  ASSERT_HOST(best_fake < INT16_MAX);

  best_end = &cutpts[(best_left_x + best_right_x) / 2 - array_origin];
  //      for (x=left_edge-pitch;x<right_edge+pitch;x++)
  //      {
  //              tprintf("x=%d, C=%g, s=%g, sq=%g, prev=%d\n",
  //                      x,cutpts[x-array_origin].cost_function(),
  //                      cutpts[x-array_origin].sum(),
  //                      cutpts[x-array_origin].squares(),
  //                      cutpts[x-array_origin].previous()->position());
  //      }
  occupation_count = -1;
  do {
    for (x = best_end->position() - pitch + pitch_error;
         x < best_end->position() - pitch_error && projection->pile_count(x) == 0; x++)
      ;
    if (x < best_end->position() - pitch_error)
      occupation_count++;
    // copy it
    segpt = new FPSEGPT(best_end);
    seg_it.add_before_then_move(segpt);
    best_end = best_end->previous();
  } while (best_end != nullptr);
  seg_it.move_to_last();
  mean_sum = seg_it.data()->sum();
  mean_sum = mean_sum * mean_sum / best_count;
<<<<<<< HEAD
  if (seg_it.data ()->squares () - mean_sum < 0)
    tprintf("Impossible sqsum=%g, mean=%g, total=%d\n",
      seg_it.data ()->squares (), seg_it.data ()->sum (), best_count);
  return seg_it.data ()->squares () - mean_sum;
=======
  if (seg_it.data()->squares() - mean_sum < 0)
    tprintf("Impossible sqsum=%g, mean=%g, total=%d\n", seg_it.data()->squares(),
            seg_it.data()->sum(), best_count);
  return seg_it.data()->squares() - mean_sum;
>>>>>>> 87b0a4de
}

} // namespace tesseract<|MERGE_RESOLUTION|>--- conflicted
+++ resolved
@@ -422,17 +422,9 @@
   best_end = &cutpts[(best_left_x + best_right_x) / 2 - array_origin];
   if (this_box.right() == textord_test_x && this_box.top() == textord_test_y) {
     for (x = left_edge - pitch; x < right_edge + pitch; x++) {
-<<<<<<< HEAD
-      tprintf("x=%d, C=%g, s=%g, sq=%g, prev=%d\n",
-        x, cutpts[x - array_origin].cost_function (),
-        cutpts[x - array_origin].sum (),
-        cutpts[x - array_origin].squares (),
-        cutpts[x - array_origin].previous ()->position ());
-=======
       tprintf("x=%d, C=%g, s=%g, sq=%g, prev=%d\n", x, cutpts[x - array_origin].cost_function(),
               cutpts[x - array_origin].sum(), cutpts[x - array_origin].squares(),
               cutpts[x - array_origin].previous()->position());
->>>>>>> 87b0a4de
     }
   }
   occupation_count = -1;
@@ -450,15 +442,9 @@
   seg_it.move_to_last();
   mean_sum = seg_it.data()->sum();
   mean_sum = mean_sum * mean_sum / best_count;
-<<<<<<< HEAD
-  if (seg_it.data ()->squares () - mean_sum < 0)
-    tprintf("Impossible sqsum=%g, mean=%g, total=%d\n",
-      seg_it.data ()->squares (), seg_it.data ()->sum (), best_count);
-=======
   if (seg_it.data()->squares() - mean_sum < 0)
     tprintf("Impossible sqsum=%g, mean=%g, total=%d\n", seg_it.data()->squares(),
             seg_it.data()->sum(), best_count);
->>>>>>> 87b0a4de
   //      tprintf("blob_count=%d, pitch=%d, sync=%g, occ=%d\n",
   //              blob_count,pitch,seg_it.data()->squares()-mean_sum,
   //              occupation_count);
@@ -654,17 +640,10 @@
   seg_it.move_to_last();
   mean_sum = seg_it.data()->sum();
   mean_sum = mean_sum * mean_sum / best_count;
-<<<<<<< HEAD
-  if (seg_it.data ()->squares () - mean_sum < 0)
-    tprintf("Impossible sqsum=%g, mean=%g, total=%d\n",
-      seg_it.data ()->squares (), seg_it.data ()->sum (), best_count);
-  return seg_it.data ()->squares () - mean_sum;
-=======
   if (seg_it.data()->squares() - mean_sum < 0)
     tprintf("Impossible sqsum=%g, mean=%g, total=%d\n", seg_it.data()->squares(),
             seg_it.data()->sum(), best_count);
   return seg_it.data()->squares() - mean_sum;
->>>>>>> 87b0a4de
 }
 
 } // namespace tesseract