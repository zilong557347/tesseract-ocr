--- conflicted
+++ resolved
@@ -61,11 +61,7 @@
 
 #include "genericvector.h"      // for GenericVector
 #include <tesseract/helpers.h>            // for IntCastRounded, ClipToRange
-<<<<<<< HEAD
-#include <tesseract/serialis.h>           // for TFile
-=======
 #include "serialis.h"           // for TFile
->>>>>>> 62172580
 #include "strngs.h"             // for STRING
 #include <tesseract/unichar.h>            // for UNICHAR_ID, INVALID_UNICHAR_ID
 
