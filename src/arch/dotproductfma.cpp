///////////////////////////////////////////////////////////////////////
// File:        dotproductfma.cpp
// Description: Architecture-specific dot-product function.
// Author:      Stefan Weil
//
// (C) Copyright 2015, Google Inc.
// Licensed under the Apache License, Version 2.0 (the "License");
// you may not use this file except in compliance with the License.
// You may obtain a copy of the License at
// http://www.apache.org/licenses/LICENSE-2.0
// Unless required by applicable law or agreed to in writing, software
// distributed under the License is distributed on an "AS IS" BASIS,
// WITHOUT WARRANTIES OR CONDITIONS OF ANY KIND, either express or implied.
// See the License for the specific language governing permissions and
// limitations under the License.
///////////////////////////////////////////////////////////////////////

<<<<<<< HEAD
#if !defined(__FMA__)
#  if defined(__i686__) || defined(__x86_64__)
#    error Implementation only for FMA capable architectures
#  endif
#else
=======
#if defined(__FMA__)
>>>>>>> 1df5db94

#  include <immintrin.h>
#  include <cstdint>
#  include "dotproduct.h"

namespace tesseract {

// Computes and returns the dot product of the n-vectors u and v.
// Uses Intel FMA intrinsics to access the SIMD instruction set.
double DotProductFMA(const double *u, const double *v, int n) {
  const unsigned quot = n / 8;
  const unsigned rem = n % 8;
  __m256d t0 = _mm256_setzero_pd();
  __m256d t1 = _mm256_setzero_pd();
  for (unsigned k = 0; k < quot; k++) {
    __m256d f0 = _mm256_loadu_pd(u);
    __m256d f1 = _mm256_loadu_pd(v);
    t0 = _mm256_fmadd_pd(f0, f1, t0);
    u += 4;
    v += 4;
    __m256d f2 = _mm256_loadu_pd(u);
    __m256d f3 = _mm256_loadu_pd(v);
    t1 = _mm256_fmadd_pd(f2, f3, t1);
    u += 4;
    v += 4;
  }
  t0 = _mm256_hadd_pd(t0, t1);
  alignas(32) double tmp[4];
  _mm256_store_pd(tmp, t0);
  double result = tmp[0] + tmp[1] + tmp[2] + tmp[3];
  for (unsigned k = 0; k < rem; k++) {
    result += *u++ * *v++;
  }
  return result;
}

} // namespace tesseract.

#endif<|MERGE_RESOLUTION|>--- conflicted
+++ resolved
@@ -15,15 +15,7 @@
 // limitations under the License.
 ///////////////////////////////////////////////////////////////////////
 
-<<<<<<< HEAD
-#if !defined(__FMA__)
-#  if defined(__i686__) || defined(__x86_64__)
-#    error Implementation only for FMA capable architectures
-#  endif
-#else
-=======
 #if defined(__FMA__)
->>>>>>> 1df5db94
 
 #  include <immintrin.h>
 #  include <cstdint>
