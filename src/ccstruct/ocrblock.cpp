/**********************************************************************
 * File:        ocrblock.cpp  (Formerly block.c)
 * Description: BLOCK member functions and iterator functions.
 * Author:      Ray Smith
 *
 * (C) Copyright 1991, Hewlett-Packard Ltd.
 ** Licensed under the Apache License, Version 2.0 (the "License");
 ** you may not use this file except in compliance with the License.
 ** You may obtain a copy of the License at
 ** http://www.apache.org/licenses/LICENSE-2.0
 ** Unless required by applicable law or agreed to in writing, software
 ** distributed under the License is distributed on an "AS IS" BASIS,
 ** WITHOUT WARRANTIES OR CONDITIONS OF ANY KIND, either express or implied.
 ** See the License for the specific language governing permissions and
 ** limitations under the License.
 *
 **********************************************************************/

#include "ocrblock.h"

#include "stepblob.h"
#include "tprintf.h"

#include <cstdlib>
#include <memory> // std::unique_ptr

namespace tesseract {

ELISTIZE(BLOCK)
/**
 * BLOCK::BLOCK
 *
 * Constructor for a simple rectangular block.
 */
BLOCK::BLOCK(const char *name,           ///< filename
             bool prop,                  ///< proportional
             int16_t kern,               ///< kerning
             int16_t space,              ///< spacing
             int16_t xmin,               ///< bottom left
             int16_t ymin, int16_t xmax, ///< top right
             int16_t ymax)
    : pdblk(xmin, ymin, xmax, ymax)
    , filename(name)
    , re_rotation_(1.0f, 0.0f)
    , classify_rotation_(1.0f, 0.0f)
    , skew_(1.0f, 0.0f) {
  ICOORDELT_IT left_it = &pdblk.leftside;
  ICOORDELT_IT right_it = &pdblk.rightside;

  proportional = prop;
  kerning = kern;
  spacing = space;
  font_class = -1; // not assigned
  cell_over_xheight_ = 2.0f;
  pdblk.hand_poly = nullptr;
  left_it.set_to_list(&pdblk.leftside);
  right_it.set_to_list(&pdblk.rightside);
  // make default box
  left_it.add_to_end(new ICOORDELT(xmin, ymin));
  left_it.add_to_end(new ICOORDELT(xmin, ymax));
  right_it.add_to_end(new ICOORDELT(xmax, ymin));
  right_it.add_to_end(new ICOORDELT(xmax, ymax));
}

/**
 * decreasing_top_order
 *
 * Sort Comparator: Return <0 if row1 top < row2 top
 */

static int decreasing_top_order(const void *row1, const void *row2) {
  return (*reinterpret_cast<ROW *const *>(row2))->bounding_box().top() -
         (*reinterpret_cast<ROW *const *>(row1))->bounding_box().top();
}

/**
 * BLOCK::rotate
 *
 * Rotate the polygon by the given rotation and recompute the bounding_box.
 */
void BLOCK::rotate(const FCOORD &rotation) {
  pdblk.poly_block()->rotate(rotation);
  pdblk.box = *pdblk.poly_block()->bounding_box();
}

// Returns the bounding box including the desired combination of upper and
// lower noise/diacritic elements.
TBOX BLOCK::restricted_bounding_box(bool upper_dots, bool lower_dots) const {
  TBOX box;
  // This is a read-only iteration of the rows in the block.
  ROW_IT it(const_cast<ROW_LIST *>(&rows));
  for (it.mark_cycle_pt(); !it.cycled_list(); it.forward()) {
    box += it.data()->restricted_bounding_box(upper_dots, lower_dots);
  }
  return box;
}

/**
 * BLOCK::reflect_polygon_in_y_axis
 *
 * Reflects the polygon in the y-axis and recompute the bounding_box.
 * Does nothing to any contained rows/words/blobs etc.
 */
void BLOCK::reflect_polygon_in_y_axis() {
  pdblk.poly_block()->reflect_in_y_axis();
  pdblk.box = *pdblk.poly_block()->bounding_box();
}

/**
 * BLOCK::sort_rows
 *
 * Order rows so that they are in order of decreasing Y coordinate
 */

void BLOCK::sort_rows() { // order on "top"
  ROW_IT row_it(&rows);

  row_it.sort(decreasing_top_order);
}

/**
 * BLOCK::compress
 *
 * Delete space between the rows. (And maybe one day, compress the rows)
 * Fill space of block from top down, left aligning rows.
 */

void BLOCK::compress() { // squash it up
#define ROW_SPACING 5

  ROW_IT row_it(&rows);
  ROW *row;
  ICOORD row_spacing(0, ROW_SPACING);

  ICOORDELT_IT icoordelt_it;

  sort_rows();

  pdblk.box = TBOX(pdblk.box.topleft(), pdblk.box.topleft());
  pdblk.box.move_bottom_edge(ROW_SPACING);
  for (row_it.mark_cycle_pt(); !row_it.cycled_list(); row_it.forward()) {
    row = row_it.data();
    row->move(pdblk.box.botleft() - row_spacing - row->bounding_box().topleft());
    pdblk.box += row->bounding_box();
  }

  pdblk.leftside.clear();
  icoordelt_it.set_to_list(&pdblk.leftside);
  icoordelt_it.add_to_end(new ICOORDELT(pdblk.box.left(), pdblk.box.bottom()));
  icoordelt_it.add_to_end(new ICOORDELT(pdblk.box.left(), pdblk.box.top()));
  pdblk.rightside.clear();
  icoordelt_it.set_to_list(&pdblk.rightside);
  icoordelt_it.add_to_end(new ICOORDELT(pdblk.box.right(), pdblk.box.bottom()));
  icoordelt_it.add_to_end(new ICOORDELT(pdblk.box.right(), pdblk.box.top()));
}

/**
 * BLOCK::check_pitch
 *
 * Check whether the block is fixed or prop, set the flag, and set
 * the pitch if it is fixed.
 */

void BLOCK::check_pitch() { // check prop
  //      tprintf("Missing FFT fixed pitch stuff!\n");
  pitch = -1;
}

/**
 * BLOCK::compress
 *
 * Compress and move in a single operation.
 */

void BLOCK::compress( // squash it up
    const ICOORD vec  // and move
) {
  pdblk.box.move(vec);
  compress();
}

/**
 * BLOCK::print
 *
 * Print the info on a block
 */

void BLOCK::print( // print list of sides
    FILE *,        ///< file to print on
    bool dump      ///< print full detail
) {
  ICOORDELT_IT it = &pdblk.leftside; // iterator

<<<<<<< HEAD
  pdblk.box.print ();
=======
  pdblk.box.print();
>>>>>>> 87b0a4de
  tprintf("Proportional= %s\n", proportional ? "TRUE" : "FALSE");
  tprintf("Kerning= %d\n", kerning);
  tprintf("Spacing= %d\n", spacing);
  tprintf("Fixed_pitch=%d\n", pitch);
<<<<<<< HEAD
  tprintf("Filename= %s\n", filename.c_str ());

  if (dump) {
    tprintf("Left side coords are:\n");
    for (it.mark_cycle_pt (); !it.cycled_list (); it.forward ())
      tprintf("(%d,%d) ", it.data ()->x (), it.data ()->y ());
    tprintf("\n");
    tprintf("Right side coords are:\n");
    it.set_to_list (&pdblk.rightside);
    for (it.mark_cycle_pt (); !it.cycled_list (); it.forward ())
      tprintf("(%d,%d) ", it.data ()->x (), it.data ()->y ());
=======
  tprintf("Filename= %s\n", filename.c_str());

  if (dump) {
    tprintf("Left side coords are:\n");
    for (it.mark_cycle_pt(); !it.cycled_list(); it.forward())
      tprintf("(%d,%d) ", it.data()->x(), it.data()->y());
    tprintf("\n");
    tprintf("Right side coords are:\n");
    it.set_to_list(&pdblk.rightside);
    for (it.mark_cycle_pt(); !it.cycled_list(); it.forward())
      tprintf("(%d,%d) ", it.data()->x(), it.data()->y());
>>>>>>> 87b0a4de
    tprintf("\n");
  }
}

/**
 * BLOCK::operator=
 *
 * Assignment - duplicate the block structure, but with an EMPTY row list.
 */

BLOCK &BLOCK::operator=( // assignment
    const BLOCK &source  // from this
) {
  this->ELIST_LINK::operator=(source);
  pdblk = source.pdblk;
  proportional = source.proportional;
  kerning = source.kerning;
  spacing = source.spacing;
  filename = source.filename; // STRINGs assign ok
  if (!rows.empty())
    rows.clear();
  re_rotation_ = source.re_rotation_;
  classify_rotation_ = source.classify_rotation_;
  skew_ = source.skew_;
  return *this;
}

// This function is for finding the approximate (horizontal) distance from
// the x-coordinate of the left edge of a symbol to the left edge of the
// text block which contains it.  We are passed:
//   segments - output of PB_LINE_IT::get_line() which contains x-coordinate
//       intervals for the scan line going through the symbol's y-coordinate.
//       Each element of segments is of the form (x()=start_x, y()=length).
//   x - the x coordinate of the symbol we're interested in.
//   margin - return value, the distance from x,y to the left margin of the
//       block containing it.
// If all segments were to the right of x, we return false and 0.
static bool LeftMargin(ICOORDELT_LIST *segments, int x, int *margin) {
  bool found = false;
  *margin = 0;
  if (segments->empty())
    return found;
  ICOORDELT_IT seg_it(segments);
  for (seg_it.mark_cycle_pt(); !seg_it.cycled_list(); seg_it.forward()) {
    int cur_margin = x - seg_it.data()->x();
    if (cur_margin >= 0) {
      if (!found) {
        *margin = cur_margin;
      } else if (cur_margin < *margin) {
        *margin = cur_margin;
      }
      found = true;
    }
  }
  return found;
}

// This function is for finding the approximate (horizontal) distance from
// the x-coordinate of the right edge of a symbol to the right edge of the
// text block which contains it.  We are passed:
//   segments - output of PB_LINE_IT::get_line() which contains x-coordinate
//       intervals for the scan line going through the symbol's y-coordinate.
//       Each element of segments is of the form (x()=start_x, y()=length).
//   x - the x coordinate of the symbol we're interested in.
//   margin - return value, the distance from x,y to the right margin of the
//       block containing it.
// If all segments were to the left of x, we return false and 0.
static bool RightMargin(ICOORDELT_LIST *segments, int x, int *margin) {
  bool found = false;
  *margin = 0;
  if (segments->empty())
    return found;
  ICOORDELT_IT seg_it(segments);
  for (seg_it.mark_cycle_pt(); !seg_it.cycled_list(); seg_it.forward()) {
    int cur_margin = seg_it.data()->x() + seg_it.data()->y() - x;
    if (cur_margin >= 0) {
      if (!found) {
        *margin = cur_margin;
      } else if (cur_margin < *margin) {
        *margin = cur_margin;
      }
      found = true;
    }
  }
  return found;
}

// Compute the distance from the left and right ends of each row to the
// left and right edges of the block's polyblock.  Illustration:
//  ____________________________   _______________________
//  |  Howdy neighbor!         |  |rectangular blocks look|
//  |  This text is  written to|  |more like stacked pizza|
//  |illustrate how useful poly-  |boxes.                 |
//  |blobs  are   in -----------  ------   The    polyblob|
//  |dealing    with|     _________     |for a BLOCK  rec-|
//  |harder   layout|   /===========\   |ords the possibly|
//  |issues.        |    |  _    _  |   |skewed    pseudo-|
//  |  You  see this|    | |_| \|_| |   |rectangular      |
//  |text is  flowed|    |      }   |   |boundary     that|
//  |around  a  mid-|     \   ____  |   |forms the  ideal-|
//  |cloumn portrait._____ \       /  __|ized  text margin|
//  |  Polyblobs     exist| \    /   |from which we should|
//  |to account for insets|  |   |   |measure    paragraph|
//  |which make  otherwise|  -----   |indentation.        |
//  -----------------------          ----------------------
//
// If we identify a drop-cap, we measure the left margin for the lines
// below the first line relative to one space past the drop cap.  The
// first line's margin and those past the drop cap area are measured
// relative to the enclosing polyblock.
//
// TODO(rays): Before this will work well, we'll need to adjust the
//             polyblob tighter around the text near images, as in:
//             UNLV_AUTO:mag.3G0  page 2
//             UNLV_AUTO:mag.3G4  page 16
void BLOCK::compute_row_margins() {
  if (row_list()->empty() || row_list()->singleton()) {
    return;
  }

  // If Layout analysis was not called, default to this.
  POLY_BLOCK rect_block(pdblk.bounding_box(), PT_FLOWING_TEXT);
  POLY_BLOCK *pblock = &rect_block;
  if (pdblk.poly_block() != nullptr) {
    pblock = pdblk.poly_block();
  }

  // Step One: Determine if there is a drop-cap.
  //           TODO(eger): Fix up drop cap code for RTL languages.
  ROW_IT r_it(row_list());
  ROW *first_row = r_it.data();
  ROW *second_row = r_it.data_relative(1);

  // initialize the bottom of a fictitious drop cap far above the first line.
  int drop_cap_bottom = first_row->bounding_box().top() + first_row->bounding_box().height();
  int drop_cap_right = first_row->bounding_box().left();
  int mid_second_line = second_row->bounding_box().top() - second_row->bounding_box().height() / 2;
  WERD_IT werd_it(r_it.data()->word_list()); // words of line one
  if (!werd_it.empty()) {
    C_BLOB_IT cblob_it(werd_it.data()->cblob_list());
    for (cblob_it.mark_cycle_pt(); !cblob_it.cycled_list(); cblob_it.forward()) {
      TBOX bbox = cblob_it.data()->bounding_box();
      if (bbox.bottom() <= mid_second_line) {
        // we found a real drop cap
        first_row->set_has_drop_cap(true);
        if (drop_cap_bottom > bbox.bottom())
          drop_cap_bottom = bbox.bottom();
        if (drop_cap_right < bbox.right())
          drop_cap_right = bbox.right();
      }
    }
  }

  // Step Two: Calculate the margin from the text of each row to the block
  //           (or drop-cap) boundaries.
  PB_LINE_IT lines(pblock);
  r_it.set_to_list(row_list());
  for (r_it.mark_cycle_pt(); !r_it.cycled_list(); r_it.forward()) {
    ROW *row = r_it.data();
    TBOX row_box = row->bounding_box();
    int left_y = row->base_line(row_box.left()) + row->x_height();
    int left_margin;
    const std::unique_ptr</*non-const*/ ICOORDELT_LIST> segments_left(lines.get_line(left_y));
    LeftMargin(segments_left.get(), row_box.left(), &left_margin);

    if (row_box.top() >= drop_cap_bottom) {
      int drop_cap_distance = row_box.left() - row->space() - drop_cap_right;
      if (drop_cap_distance < 0)
        drop_cap_distance = 0;
      if (drop_cap_distance < left_margin)
        left_margin = drop_cap_distance;
    }

    int right_y = row->base_line(row_box.right()) + row->x_height();
    int right_margin;
    const std::unique_ptr</*non-const*/ ICOORDELT_LIST> segments_right(lines.get_line(right_y));
    RightMargin(segments_right.get(), row_box.right(), &right_margin);
    row->set_lmargin(left_margin);
    row->set_rmargin(right_margin);
  }
}

/**********************************************************************
 * PrintSegmentationStats
 *
 * Prints segmentation stats for the given block list.
 **********************************************************************/

void PrintSegmentationStats(BLOCK_LIST *block_list) {
  int num_blocks = 0;
  int num_rows = 0;
  int num_words = 0;
  int num_blobs = 0;
  BLOCK_IT block_it(block_list);
  for (block_it.mark_cycle_pt(); !block_it.cycled_list(); block_it.forward()) {
    BLOCK *block = block_it.data();
    ++num_blocks;
    ROW_IT row_it(block->row_list());
    for (row_it.mark_cycle_pt(); !row_it.cycled_list(); row_it.forward()) {
      ++num_rows;
      ROW *row = row_it.data();
      // Iterate over all werds in the row.
      WERD_IT werd_it(row->word_list());
      for (werd_it.mark_cycle_pt(); !werd_it.cycled_list(); werd_it.forward()) {
        WERD *werd = werd_it.data();
        ++num_words;
        num_blobs += werd->cblob_list()->length();
      }
    }
  }
  tprintf("Block list stats:\nBlocks = %d\nRows = %d\nWords = %d\nBlobs = %d\n", num_blocks,
          num_rows, num_words, num_blobs);
}

/**********************************************************************
 * ExtractBlobsFromSegmentation
 *
 * Extracts blobs from the given block list and adds them to the output list.
 * The block list must have been created by performing a page segmentation.
 **********************************************************************/

void ExtractBlobsFromSegmentation(BLOCK_LIST *blocks, C_BLOB_LIST *output_blob_list) {
  C_BLOB_IT return_list_it(output_blob_list);
  BLOCK_IT block_it(blocks);
  for (block_it.mark_cycle_pt(); !block_it.cycled_list(); block_it.forward()) {
    BLOCK *block = block_it.data();
    ROW_IT row_it(block->row_list());
    for (row_it.mark_cycle_pt(); !row_it.cycled_list(); row_it.forward()) {
      ROW *row = row_it.data();
      // Iterate over all werds in the row.
      WERD_IT werd_it(row->word_list());
      for (werd_it.mark_cycle_pt(); !werd_it.cycled_list(); werd_it.forward()) {
        WERD *werd = werd_it.data();
        return_list_it.move_to_last();
        return_list_it.add_list_after(werd->cblob_list());
        return_list_it.move_to_last();
        return_list_it.add_list_after(werd->rej_cblob_list());
      }
    }
  }
}

/**********************************************************************
 * RefreshWordBlobsFromNewBlobs()
 *
 * Refreshes the words in the block_list by using blobs in the
 * new_blobs list.
 * Block list must have word segmentation in it.
 * It consumes the blobs provided in the new_blobs list. The blobs leftover in
 * the new_blobs list after the call weren't matched to any blobs of the words
 * in block list.
 * The output not_found_blobs is a list of blobs from the original segmentation
 * in the block_list for which no corresponding new blobs were found.
 **********************************************************************/

void RefreshWordBlobsFromNewBlobs(BLOCK_LIST *block_list, C_BLOB_LIST *new_blobs,
                                  C_BLOB_LIST *not_found_blobs) {
  // Now iterate over all the blobs in the segmentation_block_list_, and just
  // replace the corresponding c-blobs inside the werds.
  BLOCK_IT block_it(block_list);
  for (block_it.mark_cycle_pt(); !block_it.cycled_list(); block_it.forward()) {
    BLOCK *block = block_it.data();
    if (block->pdblk.poly_block() != nullptr && !block->pdblk.poly_block()->IsText())
      continue; // Don't touch non-text blocks.
    // Iterate over all rows in the block.
    ROW_IT row_it(block->row_list());
    for (row_it.mark_cycle_pt(); !row_it.cycled_list(); row_it.forward()) {
      ROW *row = row_it.data();
      // Iterate over all werds in the row.
      WERD_IT werd_it(row->word_list());
      WERD_LIST new_words;
      WERD_IT new_words_it(&new_words);
      for (werd_it.mark_cycle_pt(); !werd_it.cycled_list(); werd_it.forward()) {
        WERD *werd = werd_it.extract();
        WERD *new_werd = werd->ConstructWerdWithNewBlobs(new_blobs, not_found_blobs);
        if (new_werd) {
          // Insert this new werd into the actual row's werd-list. Remove the
          // existing one.
          new_words_it.add_after_then_move(new_werd);
          delete werd;
        } else {
          // Reinsert the older word back, for lack of better options.
          // This is critical since dropping the words messes up segmentation:
          // eg. 1st word in the row might otherwise have W_FUZZY_NON turned on.
          new_words_it.add_after_then_move(werd);
        }
      }
      // Get rid of the old word list & replace it with the new one.
      row->word_list()->clear();
      werd_it.move_to_first();
      werd_it.add_list_after(&new_words);
    }
  }
}

} // namespace tesseract<|MERGE_RESOLUTION|>--- conflicted
+++ resolved
@@ -191,28 +191,11 @@
 ) {
   ICOORDELT_IT it = &pdblk.leftside; // iterator
 
-<<<<<<< HEAD
-  pdblk.box.print ();
-=======
   pdblk.box.print();
->>>>>>> 87b0a4de
   tprintf("Proportional= %s\n", proportional ? "TRUE" : "FALSE");
   tprintf("Kerning= %d\n", kerning);
   tprintf("Spacing= %d\n", spacing);
   tprintf("Fixed_pitch=%d\n", pitch);
-<<<<<<< HEAD
-  tprintf("Filename= %s\n", filename.c_str ());
-
-  if (dump) {
-    tprintf("Left side coords are:\n");
-    for (it.mark_cycle_pt (); !it.cycled_list (); it.forward ())
-      tprintf("(%d,%d) ", it.data ()->x (), it.data ()->y ());
-    tprintf("\n");
-    tprintf("Right side coords are:\n");
-    it.set_to_list (&pdblk.rightside);
-    for (it.mark_cycle_pt (); !it.cycled_list (); it.forward ())
-      tprintf("(%d,%d) ", it.data ()->x (), it.data ()->y ());
-=======
   tprintf("Filename= %s\n", filename.c_str());
 
   if (dump) {
@@ -224,7 +207,6 @@
     it.set_to_list(&pdblk.rightside);
     for (it.mark_cycle_pt(); !it.cycled_list(); it.forward())
       tprintf("(%d,%d) ", it.data()->x(), it.data()->y());
->>>>>>> 87b0a4de
     tprintf("\n");
   }
 }
