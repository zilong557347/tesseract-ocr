--- conflicted
+++ resolved
@@ -22,11 +22,7 @@
 #include "elst.h"
 #include "errcode.h" // for ASSERT_HOST
 
-<<<<<<< HEAD
-#include <tesseract/export.h>           // for TESS_API
-=======
-#include <tesseract/export.h> // for DLLSYM
->>>>>>> 87b0a4de
+#include <tesseract/export.h> // for TESS_API, DLLSYM
 
 #include <cmath> // for sqrt, atan2
 #include <cstdio>
