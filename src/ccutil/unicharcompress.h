///////////////////////////////////////////////////////////////////////
// File:        unicharcompress.h
// Description: Unicode re-encoding using a sequence of smaller numbers in
//              place of a single large code for CJK, similarly for Indic,
//              and dissection of ligatures for other scripts.
// Author:      Ray Smith
//
// (C) Copyright 2015, Google Inc.
// Licensed under the Apache License, Version 2.0 (the "License");
// you may not use this file except in compliance with the License.
// You may obtain a copy of the License at
// http://www.apache.org/licenses/LICENSE-2.0
// Unless required by applicable law or agreed to in writing, software
// distributed under the License is distributed on an "AS IS" BASIS,
// WITHOUT WARRANTIES OR CONDITIONS OF ANY KIND, either express or implied.
// See the License for the specific language governing permissions and
// limitations under the License.
//
///////////////////////////////////////////////////////////////////////

#ifndef TESSERACT_CCUTIL_UNICHARCOMPRESS_H_
#define TESSERACT_CCUTIL_UNICHARCOMPRESS_H_

#include <unordered_map>
#include <vector>
#include "serialis.h"
#include "unicharset.h"

namespace tesseract {

// Trivial class to hold the code for a recoded unichar-id.
class RecodedCharID {
public:
  // The maximum length of a code.
  static const int kMaxCodeLen = 9;

  RecodedCharID() : self_normalized_(1), length_(0) {
    memset(code_, 0, sizeof(code_));
  }
  void Truncate(int length) {
    length_ = length;
  }
  // Sets the code value at the given index in the code.
  void Set(int index, int value) {
    code_[index] = value;
    if (length_ <= index)
      length_ = index + 1;
  }
  // Shorthand for setting codes of length 3, as all Hangul and Han codes are
  // length 3.
  void Set3(int code0, int code1, int code2) {
    length_ = 3;
    code_[0] = code0;
    code_[1] = code1;
    code_[2] = code2;
  }
  // Accessors
  int length() const {
    return length_;
  }
  int operator()(int index) const {
    return code_[index];
  }

  // Writes to the given file. Returns false in case of error.
  bool Serialize(TFile *fp) const {
    return fp->Serialize(&self_normalized_) && fp->Serialize(&length_) &&
           fp->Serialize(&code_[0], length_);
  }
  // Reads from the given file. Returns false in case of error.
  bool DeSerialize(TFile *fp) {
    return fp->DeSerialize(&self_normalized_) && fp->DeSerialize(&length_) &&
           fp->DeSerialize(&code_[0], length_);
  }
  bool operator==(const RecodedCharID &other) const {
    if (length_ != other.length_)
      return false;
    for (int i = 0; i < length_; ++i) {
      if (code_[i] != other.code_[i])
        return false;
    }
    return true;
  }
  // Hash functor for RecodedCharID.
  struct RecodedCharIDHash {
    uint64_t operator()(const RecodedCharID &code) const {
      uint64_t result = 0;
      for (int i = 0; i < code.length_; ++i) {
        result ^= static_cast<uint64_t>(code(i)) << (7 * i);
      }
      return result;
    }
  };

private:
  // True if this code is self-normalizing, ie is the master entry for indices
  // that map to the same code. Has boolean value, but int8_t for serialization.
  int8_t self_normalized_;
  // The number of elements in use in code_;
  int32_t length_;
  // The re-encoded form of the unichar-id to which this RecodedCharID relates.
  int32_t code_[kMaxCodeLen];
};

// Class holds a "compression" of a unicharset to simplify the learning problem
// for a neural-network-based classifier.
// Objectives:
// 1 (CJK): Ids of a unicharset with a large number of classes are expressed as
//          a sequence of 3 codes with much fewer values.
//          This is achieved using the Jamo coding for Hangul and the Unicode
//          Radical-Stroke-index for Han.
// 2 (Indic): Instead of thousands of codes with one for each grapheme, re-code
//            as the unicode sequence (but coded in a more compact space).
// 3 (the rest): Eliminate multi-path problems with ligatures and fold confusing
//               and not significantly distinct shapes (quotes) together, ie
//               represent the fi ligature as the f-i pair, and fold u+2019 and
//               friends all onto ascii single '
// 4 The null character and mapping to target activations:
//    To save horizontal coding space, the compressed codes are generally mapped
//    to target network activations without intervening null characters, BUT
//    in the case of ligatures, such as ff, null characters have to be included
//    so existence of repeated codes is detected at codebook-building time, and
//    null characters are embedded directly into the codes, so the rest of the
//    system doesn't need to worry about the problem (much). There is still an
//    effect on the range of ways in which the target activations can be
//    generated.
//
// The computed code values are compact (no unused values), and, for CJK,
// unique (each code position uses a disjoint set of values from each other code
// position). For non-CJK, the same code value CAN be used in multiple
// positions, eg the ff ligature is converted to <f> <nullchar> <f>, where <f>
// is the same code as is used for the single f.
class TESS_API UnicharCompress {
public:
  UnicharCompress();
  UnicharCompress(const UnicharCompress &src);
  ~UnicharCompress();
  UnicharCompress &operator=(const UnicharCompress &src);

  // The 1st Hangul unicode.
  static const int kFirstHangul = 0xac00;
  // The number of Hangul unicodes.
  static const int kNumHangul = 11172;
  // The number of Jamos for each of the 3 parts of a Hangul character, being
  // the Leading consonant, Vowel and Trailing consonant.
  static const int kLCount = 19;
  static const int kVCount = 21;
  static const int kTCount = 28;

  // Computes the encoding for the given unicharset. It is a requirement that
  // the file training/langdata/radical-stroke.txt have been read into the
  // input string radical_stroke_table.
  // Returns false if the encoding cannot be constructed.
  bool ComputeEncoding(const UNICHARSET &unicharset, int null_id, std::string *radical_stroke_table);
  // Sets up an encoder that doesn't change the unichars at all, so it just
  // passes them through unchanged.
  void SetupPassThrough(const UNICHARSET &unicharset);
  // Sets up an encoder directly using the given encoding vector, which maps
  // unichar_ids to the given codes.
  void SetupDirect(const std::vector<RecodedCharID> &codes);

  // Returns the number of different values that can be used in a code, ie
  // 1 + the maximum value that will ever be used by an RecodedCharID code in
  // any position in its array.
  int code_range() const {
    return code_range_;
  }

  // Encodes a single unichar_id. Returns the length of the code, (or zero if
  // invalid input), and the encoding itself in code.
  int EncodeUnichar(int unichar_id, RecodedCharID *code) const;
  // Decodes code, returning the original unichar-id, or
  // INVALID_UNICHAR_ID if the input is invalid.
  int DecodeUnichar(const RecodedCharID &code) const;
  // Returns true if the given code is a valid start or single code.
  bool IsValidFirstCode(int code) const {
    return is_valid_start_[code];
  }
  // Returns a list of valid non-final next codes for a given prefix code,
  // which may be empty.
  const std::vector<int> *GetNextCodes(const RecodedCharID &code) const {
    auto it = next_codes_.find(code);
    return it == next_codes_.end() ? nullptr : it->second;
  }
  // Returns a list of valid final codes for a given prefix code, which may
  // be empty.
  const std::vector<int> *GetFinalCodes(const RecodedCharID &code) const {
    auto it = final_codes_.find(code);
    return it == final_codes_.end() ? nullptr : it->second;
  }

  // Writes to the given file. Returns false in case of error.
  bool Serialize(TFile *fp) const;
  // Reads from the given file. Returns false in case of error.
<<<<<<< HEAD
  bool DeSerialize(TFile* fp);
=======

  bool DeSerialize(TFile *fp);
>>>>>>> 87b0a4de

  // Returns a string containing a text file that describes the encoding thus:
  // <index>[,<index>]*<tab><UTF8-str><newline>
  // In words, a comma-separated list of one or more indices, followed by a tab
  // and the UTF-8 string that the code represents per line. Most simple scripts
  // will encode a single index to a UTF8-string, but Chinese, Japanese, Korean
  // and the Indic scripts will contain a many-to-many mapping.
  // See the class comment above for details.
  std::string GetEncodingAsString(const UNICHARSET &unicharset) const;

  // Helper decomposes a Hangul unicode to 3 parts, leading, vowel, trailing.
  // Note that the returned values are 0-based indices, NOT unicode Jamo.
  // Returns false if the input is not in the Hangul unicode range.
  static bool DecomposeHangul(int unicode, int *leading, int *vowel, int *trailing);

private:
  // Renumbers codes to eliminate unused values.
  void DefragmentCodeValues(int encoded_null);
  // Computes the value of code_range_ from the encoder_.
  void ComputeCodeRange();
  // Initializes the decoding hash_map from the encoder_ array.
  void SetupDecoder();
  // Frees allocated memory.
  void Cleanup();

  // The encoder that maps a unichar-id to a sequence of small codes.
  // encoder_ is the only part that is serialized. The rest is computed on load.
  std::vector<RecodedCharID> encoder_;
  // Decoder converts the output of encoder back to a unichar-id.
  std::unordered_map<RecodedCharID, int, RecodedCharID::RecodedCharIDHash> decoder_;
  // True if the index is a valid single or start code.
  std::vector<bool> is_valid_start_;
  // Maps a prefix code to a list of valid next codes.
  // The map owns the vectors.
  std::unordered_map<RecodedCharID, std::vector<int> *, RecodedCharID::RecodedCharIDHash>
      next_codes_;
  // Maps a prefix code to a list of valid final codes.
  // The map owns the vectors.
  std::unordered_map<RecodedCharID, std::vector<int> *, RecodedCharID::RecodedCharIDHash>
      final_codes_;
  // Max of any value in encoder_ + 1.
  int code_range_;
};

} // namespace tesseract.

#endif // TESSERACT_CCUTIL_UNICHARCOMPRESS_H_<|MERGE_RESOLUTION|>--- conflicted
+++ resolved
@@ -191,13 +191,9 @@
 
   // Writes to the given file. Returns false in case of error.
   bool Serialize(TFile *fp) const;
+
   // Reads from the given file. Returns false in case of error.
-<<<<<<< HEAD
-  bool DeSerialize(TFile* fp);
-=======
-
   bool DeSerialize(TFile *fp);
->>>>>>> 87b0a4de
 
   // Returns a string containing a text file that describes the encoding thus:
   // <index>[,<index>]*<tab><UTF8-str><newline>
