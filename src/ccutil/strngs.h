/**********************************************************************
 * File:        strngs.h  (Formerly strings.h)
 * Description: STRING class definition.
 * Author:      Ray Smith
 *
 * (C) Copyright 1991, Hewlett-Packard Ltd.
 ** Licensed under the Apache License, Version 2.0 (the "License");
 ** you may not use this file except in compliance with the License.
 ** You may obtain a copy of the License at
 ** http://www.apache.org/licenses/LICENSE-2.0
 ** Unless required by applicable law or agreed to in writing, software
 ** distributed under the License is distributed on an "AS IS" BASIS,
 ** WITHOUT WARRANTIES OR CONDITIONS OF ANY KIND, either express or implied.
 ** See the License for the specific language governing permissions and
 ** limitations under the License.
 *
 **********************************************************************/

#ifndef STRNGS_H
#define STRNGS_H

#include <tesseract/export.h>  // for TESS_API

#include <cassert>  // for assert
#include <cstdint>  // for uint32_t
#include <cstdio>   // for FILE
#include <cstring>  // for strncpy
#include <string>
#include <vector>

namespace tesseract {

class TFile;

class STRING : public std::string {
 public:
  using std::string::string;
  STRING() : std::string("") {}
  STRING(const std::string& s) : std::string(s) {}
  STRING(const char *s) : std::string(s ? s : "") {}

  // Writes to the given file. Returns false in case of error.
  TESS_API
  bool Serialize(FILE* fp) const;
  // Reads from the given file. Returns false in case of error.
  // If swap is true, assumes a big/little-endian swap is needed.
  TESS_API
  bool DeSerialize(bool swap, FILE* fp);
  // Writes to the given file. Returns false in case of error.
  TESS_API
  bool Serialize(tesseract::TFile* fp) const;
  // Reads from the given file. Returns false in case of error.
  // If swap is true, assumes a big/little-endian swap is needed.
  TESS_API
  bool DeSerialize(tesseract::TFile* fp);
  // As DeSerialize, but only seeks past the data - hence a static method.
  TESS_API
  static bool SkipDeSerialize(tesseract::TFile* fp);

  TESS_API
  bool contains(char c) const;
<<<<<<< HEAD
  int32_t size() const {
    return length();
  }
  // Workaround to avoid g++ -Wsign-compare warnings.
  uint32_t unsigned_size() const {
    const int32_t len = length();
    assert(0 <= len);
    return static_cast<uint32_t>(len);
  }

  inline char* strdup_() const {
    int32_t len = length() + 1;
    return strncpy(new char[len], c_str(), len);
  }
=======
>>>>>>> 34446180

  TESS_API
  void split(char c, std::vector<STRING>* splited);

  // Appends the given string and int (as a %d) to this.
  // += cannot be used for ints as there as a char += operator that would
  // be ambiguous, and ints usually need a string before or between them
  // anyway.
  TESS_API
  void add_str_int(const char* str, int number);
  // Appends the given string and double (as a %.8g) to this.
  TESS_API
  void add_str_double(const char* str, double number);
};

}  // namespace tesseract.

#endif<|MERGE_RESOLUTION|>--- conflicted
+++ resolved
@@ -59,23 +59,6 @@
 
   TESS_API
   bool contains(char c) const;
-<<<<<<< HEAD
-  int32_t size() const {
-    return length();
-  }
-  // Workaround to avoid g++ -Wsign-compare warnings.
-  uint32_t unsigned_size() const {
-    const int32_t len = length();
-    assert(0 <= len);
-    return static_cast<uint32_t>(len);
-  }
-
-  inline char* strdup_() const {
-    int32_t len = length() + 1;
-    return strncpy(new char[len], c_str(), len);
-  }
-=======
->>>>>>> 34446180
 
   TESS_API
   void split(char c, std::vector<STRING>* splited);
