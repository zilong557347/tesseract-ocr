///////////////////////////////////////////////////////////////////////
// File:        unicharcompress.cpp
// Description: Unicode re-encoding using a sequence of smaller numbers in
//              place of a single large code for CJK, similarly for Indic,
//              and dissection of ligatures for other scripts.
// Author:      Ray Smith
//
// (C) Copyright 2015, Google Inc.
// Licensed under the Apache License, Version 2.0 (the "License");
// you may not use this file except in compliance with the License.
// You may obtain a copy of the License at
// http://www.apache.org/licenses/LICENSE-2.0
// Unless required by applicable law or agreed to in writing, software
// distributed under the License is distributed on an "AS IS" BASIS,
// WITHOUT WARRANTIES OR CONDITIONS OF ANY KIND, either express or implied.
// See the License for the specific language governing permissions and
// limitations under the License.
//
///////////////////////////////////////////////////////////////////////

#include "unicharcompress.h"
#include <algorithm>
#include <memory>
#include "tprintf.h"

namespace tesseract {

// String used to represent the null_id in direct_set.
static const char* kNullChar = "<nul>";
// Radix to make unique values from the stored radical codes.
const int kRadicalRadix = 29;

// "Hash" function for const std::vector<int> computes the sum of elements.
// Build a unique number for each code sequence that we can use as the index in
// a hash map of ints instead of trying to hash the vectors.
static int RadicalPreHash(const std::vector<int>& rs) {
  size_t result = 0;
  for (int radical : rs) {
    result *= kRadicalRadix;
    result += radical;
  }
  return result;
}

// A hash map to convert unicodes to radical encoding.
using RSMap = std::unordered_map<int, std::unique_ptr<std::vector<int>>>;
// A hash map to count occurrences of each radical encoding.
using RSCounts = std::unordered_map<int, int>;

static bool DecodeRadicalLine(STRING* radical_data_line, RSMap* radical_map) {
  if (radical_data_line->length() == 0 || (*radical_data_line)[0] == '#')
    return true;
  std::vector<STRING> entries;
  radical_data_line->split(' ', &entries);
  if (entries.size() < 2) return false;
  char* end = nullptr;
  int unicode = strtol(&entries[0][0], &end, 10);
  if (*end != '\0') return false;
  std::unique_ptr<std::vector<int>> radicals(new std::vector<int>);
  for (int i = 1; i < entries.size(); ++i) {
    int radical = strtol(&entries[i][0], &end, 10);
    if (*end != '\0') return false;
    radicals->push_back(radical);
  }
  (*radical_map)[unicode] = std::move(radicals);
  return true;
}

// Helper function builds the RSMap from the radical-stroke file, which has
// already been read into a STRING. Returns false on error.
// The radical_stroke_table is non-const because it gets split and the caller
// is unlikely to want to use it again.
static bool DecodeRadicalTable(STRING* radical_data, RSMap* radical_map) {
  std::vector<STRING> lines;
  radical_data->split('\n', &lines);
  for (int i = 0; i < lines.size(); ++i) {
    if (!DecodeRadicalLine(&lines[i], radical_map)) {
      tprintf("ERROR: Invalid format in radical table at line %d: %s\n", i,
              lines[i].c_str());
      return false;
    }
  }
  return true;
}

UnicharCompress::UnicharCompress() : code_range_(0) {}
UnicharCompress::UnicharCompress(const UnicharCompress& src) { *this = src; }
UnicharCompress::~UnicharCompress() { Cleanup(); }
UnicharCompress& UnicharCompress::operator=(const UnicharCompress& src) {
  Cleanup();
  encoder_ = src.encoder_;
  code_range_ = src.code_range_;
  SetupDecoder();
  return *this;
}

// Computes the encoding for the given unicharset. It is a requirement that
// the file training/langdata/radical-stroke.txt have been read into the
// input string radical_stroke_table.
// Returns false if the encoding cannot be constructed.
bool UnicharCompress::ComputeEncoding(const UNICHARSET& unicharset, int null_id,
                                      STRING* radical_stroke_table) {
  RSMap radical_map;
  if (radical_stroke_table != nullptr &&
      !DecodeRadicalTable(radical_stroke_table, &radical_map))
    return false;
  encoder_.clear();
  UNICHARSET direct_set;
  // To avoid unused codes, clear the special codes from the direct_set.
  direct_set.clear();
  // Always keep space as 0;
  direct_set.unichar_insert(" ", OldUncleanUnichars::kTrue);
  // Null char is next if we have one.
  if (null_id >= 0) {
    direct_set.unichar_insert(kNullChar);
  }
  RSCounts radical_counts;
  // In the initial map, codes [0, unicharset.size()) are
  // reserved for non-han/hangul sequences of 1 or more unicodes.
  int hangul_offset = unicharset.size();
  // Hangul takes the next range [hangul_offset, hangul_offset + kTotalJamos).
  const int kTotalJamos = kLCount + kVCount + kTCount;
  // Han takes the codes beyond hangul_offset + kTotalJamos. Since it is hard
  // to measure the number of radicals and strokes, initially we use the same
  // code range for all 3 Han code positions, and fix them after.
  int han_offset = hangul_offset + kTotalJamos;
  for (int u = 0; u <= unicharset.size(); ++u) {
    // We special-case allow null_id to be equal to unicharset.size() in case
    // there is no space in unicharset for it.
    if (u == unicharset.size() && u != null_id) break;  // Finished
    RecodedCharID code;
    // Convert to unicodes.
    std::vector<char32> unicodes;
    std::string cleaned;
    if (u < unicharset.size())
      cleaned = UNICHARSET::CleanupString(unicharset.id_to_unichar(u));
    if (u < unicharset.size() &&
        (unicodes = UNICHAR::UTF8ToUTF32(cleaned.c_str())).size() == 1) {
      // Check single unicodes for Hangul/Han and encode if so.
      int unicode = unicodes[0];
      int leading, vowel, trailing;
      auto it = radical_map.find(unicode);
      if (it != radical_map.end()) {
        // This is Han. Use the radical codes directly.
        int num_radicals = it->second->size();
        for (int c = 0; c < num_radicals; ++c) {
          code.Set(c, han_offset + (*it->second)[c]);
        }
        int pre_hash = RadicalPreHash(*it->second);
        int num_samples = radical_counts[pre_hash]++;
        if (num_samples > 0)
          code.Set(num_radicals, han_offset + num_samples + kRadicalRadix);
      } else if (DecomposeHangul(unicode, &leading, &vowel, &trailing)) {
        // This is Hangul. Since we know the exact size of each part at compile
        // time, it gets the bottom set of codes.
        code.Set3(leading + hangul_offset, vowel + kLCount + hangul_offset,
                  trailing + kLCount + kVCount + hangul_offset);
      }
    }
    // If the code is still empty, it wasn't Han or Hangul.
    if (code.length() == 0) {
      // Special cases.
      if (u == UNICHAR_SPACE) {
        code.Set(0, 0);  // Space.
      } else if (u == null_id || (unicharset.has_special_codes() &&
                                  u < SPECIAL_UNICHAR_CODES_COUNT)) {
        code.Set(0, direct_set.unichar_to_id(kNullChar));
      } else {
        // Add the direct_set unichar-ids of the unicodes in sequence to the
        // code.
        for (int uni : unicodes) {
          int position = code.length();
          if (position >= RecodedCharID::kMaxCodeLen) {
            tprintf("Unichar %d=%s is too long to encode!!\n", u,
                    unicharset.id_to_unichar(u));
            return false;
          }
          UNICHAR unichar(uni);
          char* utf8 = unichar.utf8_str();
          if (!direct_set.contains_unichar(utf8))
            direct_set.unichar_insert(utf8);
          code.Set(position, direct_set.unichar_to_id(utf8));
          delete[] utf8;
          if (direct_set.size() >
              unicharset.size() + !unicharset.has_special_codes()) {
            // Code space got bigger!
            tprintf("Code space expanded from original unicharset!!\n");
            return false;
          }
        }
      }
    }
    encoder_.push_back(code);
  }
  // Now renumber Han to make all codes unique. We already added han_offset to
  // all Han. Now separate out the radical, stroke, and count codes for Han.
  int code_offset = 0;
  for (int i = 0; i < RecodedCharID::kMaxCodeLen; ++i) {
    int max_offset = 0;
    for (int u = 0; u < unicharset.size(); ++u) {
      RecodedCharID* code = &encoder_[u];
      if (code->length() <= i) continue;
      max_offset = std::max(max_offset, (*code)(i)-han_offset);
      code->Set(i, (*code)(i) + code_offset);
    }
    if (max_offset == 0) break;
    code_offset += max_offset + 1;
  }
  DefragmentCodeValues(null_id >= 0 ? 1 : -1);
  SetupDecoder();
  return true;
}

// Sets up an encoder that doesn't change the unichars at all, so it just
// passes them through unchanged.
void UnicharCompress::SetupPassThrough(const UNICHARSET& unicharset) {
  std::vector<RecodedCharID> codes;
  for (int u = 0; u < unicharset.size(); ++u) {
    RecodedCharID code;
    code.Set(0, u);
    codes.push_back(code);
  }
  if (!unicharset.has_special_codes()) {
    RecodedCharID code;
    code.Set(0, unicharset.size());
    codes.push_back(code);
  }
  SetupDirect(codes);
}

// Sets up an encoder directly using the given encoding vector, which maps
// unichar_ids to the given codes.
void UnicharCompress::SetupDirect(const std::vector<RecodedCharID>& codes) {
  encoder_ = codes;
  ComputeCodeRange();
  SetupDecoder();
}

// Renumbers codes to eliminate unused values.
void UnicharCompress::DefragmentCodeValues(int encoded_null) {
  // There may not be any Hangul, but even if there is, it is possible that not
  // all codes are used. Likewise with the Han encoding, it is possible that not
  // all numbers of strokes are used.
  ComputeCodeRange();
  GenericVector<int> offsets;
  offsets.init_to_size(code_range_, 0);
  // Find which codes are used
  for (int c = 0; c < encoder_.size(); ++c) {
    const RecodedCharID& code = encoder_[c];
    for (int i = 0; i < code.length(); ++i) {
      offsets[code(i)] = 1;
    }
  }
  // Compute offsets based on code use.
  int offset = 0;
  for (int i = 0; i < offsets.size(); ++i) {
    // If not used, decrement everything above here.
    // We are moving encoded_null to the end, so it is not "used".
    if (offsets[i] == 0 || i == encoded_null) {
      --offset;
    } else {
      offsets[i] = offset;
    }
  }
  if (encoded_null >= 0) {
    // The encoded_null is moving to the end, for the benefit of TensorFlow,
    // which is offsets.size() + offsets.back().
    offsets[encoded_null] = offsets.size() + offsets.back() - encoded_null;
  }
  // Now apply the offsets.
  for (int c = 0; c < encoder_.size(); ++c) {
    RecodedCharID* code = &encoder_[c];
    for (int i = 0; i < code->length(); ++i) {
      int value = (*code)(i);
      code->Set(i, value + offsets[value]);
    }
  }
  ComputeCodeRange();
}

// Encodes a single unichar_id. Returns the length of the code, or zero if
// invalid input, and the encoding itself
int UnicharCompress::EncodeUnichar(int unichar_id, RecodedCharID* code) const {
  if (unichar_id < 0 || unichar_id >= encoder_.size()) return 0;
  *code = encoder_[unichar_id];
  return code->length();
}

// Decodes code, returning the original unichar-id, or
// INVALID_UNICHAR_ID if the input is invalid.
int UnicharCompress::DecodeUnichar(const RecodedCharID& code) const {
  int len = code.length();
  if (len <= 0 || len > RecodedCharID::kMaxCodeLen) return INVALID_UNICHAR_ID;
  auto it = decoder_.find(code);
  if (it == decoder_.end()) return INVALID_UNICHAR_ID;
  return it->second;
}

// Writes to the given file. Returns false in case of error.
bool UnicharCompress::Serialize(TFile* fp) const {
  return fp->Serialize(encoder_);
}

// Reads from the given file. Returns false in case of error.
bool UnicharCompress::DeSerialize(TFile* fp) {
<<<<<<< HEAD
  if (!fp->DeSerialize(encoder_))
    return false;
=======
  if (!fp->DeSerialize(encoder_)) return false;
>>>>>>> 0f1296c6
  ComputeCodeRange();
  SetupDecoder();
  return true;
}

// Returns a STRING containing a text file that describes the encoding thus:
// <index>[,<index>]*<tab><UTF8-str><newline>
// In words, a comma-separated list of one or more indices, followed by a tab
// and the UTF-8 string that the code represents per line. Most simple scripts
// will encode a single index to a UTF8-string, but Chinese, Japanese, Korean
// and the Indic scripts will contain a many-to-many mapping.
// See the class comment above for details.
STRING UnicharCompress::GetEncodingAsString(
    const UNICHARSET& unicharset) const {
  STRING encoding;
  for (int c = 0; c < encoder_.size(); ++c) {
    const RecodedCharID& code = encoder_[c];
    if (0 < c && c < SPECIAL_UNICHAR_CODES_COUNT && code == encoder_[c - 1]) {
      // Don't show the duplicate entry.
      continue;
    }
    encoding.add_str_int("", code(0));
    for (int i = 1; i < code.length(); ++i) {
      encoding.add_str_int(",", code(i));
    }
    encoding += "\t";
    if (c >= unicharset.size() || (0 < c && c < SPECIAL_UNICHAR_CODES_COUNT &&
                                   unicharset.has_special_codes())) {
      encoding += kNullChar;
    } else {
      encoding += unicharset.id_to_unichar(c);
    }
    encoding += "\n";
  }
  return encoding;
}

// Helper decomposes a Hangul unicode to 3 parts, leading, vowel, trailing.
// Note that the returned values are 0-based indices, NOT unicode Jamo.
// Returns false if the input is not in the Hangul unicode range.
/* static */
bool UnicharCompress::DecomposeHangul(int unicode, int* leading, int* vowel,
                                      int* trailing) {
  if (unicode < kFirstHangul) return false;
  int offset = unicode - kFirstHangul;
  if (offset >= kNumHangul) return false;
  const int kNCount = kVCount * kTCount;
  *leading = offset / kNCount;
  *vowel = (offset % kNCount) / kTCount;
  *trailing = offset % kTCount;
  return true;
}

// Computes the value of code_range_ from the encoder_.
void UnicharCompress::ComputeCodeRange() {
  code_range_ = -1;
  for (int c = 0; c < encoder_.size(); ++c) {
    const RecodedCharID& code = encoder_[c];
    for (int i = 0; i < code.length(); ++i) {
      if (code(i) > code_range_) code_range_ = code(i);
    }
  }
  ++code_range_;
}

// Initializes the decoding hash_map from the encoding array.
void UnicharCompress::SetupDecoder() {
  Cleanup();
  is_valid_start_.resize(code_range_, false);
  for (int c = 0; c < encoder_.size(); ++c) {
    const RecodedCharID& code = encoder_[c];
    decoder_[code] = c;
    is_valid_start_[code(0)] = true;
    RecodedCharID prefix = code;
    int len = code.length() - 1;
    prefix.Truncate(len);
    auto final_it = final_codes_.find(prefix);
    if (final_it == final_codes_.end()) {
      auto* code_list = new GenericVector<int>;
      code_list->push_back(code(len));
      final_codes_[prefix] = code_list;
      while (--len >= 0) {
        prefix.Truncate(len);
        auto next_it = next_codes_.find(prefix);
        if (next_it == next_codes_.end()) {
          auto* code_list = new GenericVector<int>;
          code_list->push_back(code(len));
          next_codes_[prefix] = code_list;
        } else {
          // We still have to search the list as we may get here via multiple
          // lengths of code.
          if (!next_it->second->contains(code(len)))
            next_it->second->push_back(code(len));
          break;  // This prefix has been processed.
        }
      }
    } else {
      if (!final_it->second->contains(code(len)))
        final_it->second->push_back(code(len));
    }
  }
}

// Frees allocated memory.
void UnicharCompress::Cleanup() {
  decoder_.clear();
  is_valid_start_.clear();
  for (auto& next_code : next_codes_) {
    delete next_code.second;
  }
  for (auto& final_code : final_codes_) {
    delete final_code.second;
  }
  next_codes_.clear();
  final_codes_.clear();
}

}  // namespace tesseract.<|MERGE_RESOLUTION|>--- conflicted
+++ resolved
@@ -303,12 +303,7 @@
 
 // Reads from the given file. Returns false in case of error.
 bool UnicharCompress::DeSerialize(TFile* fp) {
-<<<<<<< HEAD
-  if (!fp->DeSerialize(encoder_))
-    return false;
-=======
   if (!fp->DeSerialize(encoder_)) return false;
->>>>>>> 0f1296c6
   ComputeCodeRange();
   SetupDecoder();
   return true;
