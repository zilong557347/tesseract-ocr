--- conflicted
+++ resolved
@@ -15,11 +15,7 @@
 #ifndef TESSERACT_CCUTIL_SCANUTILS_H_
 #define TESSERACT_CCUTIL_SCANUTILS_H_
 
-<<<<<<< HEAD
-#include <tesseract/platform.h>   // for __attribute__
-=======
 #include <tesseract/export.h>
->>>>>>> b0e46085
 
 #include <cstdio>       // for FILE
 
