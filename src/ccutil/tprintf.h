--- conflicted
+++ resolved
@@ -23,13 +23,8 @@
 #include <tesseract/platform.h>   // for TESS_API
 
 // Main logging function.
-<<<<<<< HEAD
+__attribute__((format(printf, 1, 2)))
 TESS_API void tprintf(  // Trace printf
     TS_FORMAT_STRING(const char* fmt), ...) TS_PRINTFLIKE(1, 2);  // Message
-=======
-__attribute__((format(printf, 1, 2)))
-TESS_API void tprintf(  // Trace printf
-    const char *format, ...);  // Message
->>>>>>> d0316a89
 
 #endif  // define TESSERACT_CCUTIL_TPRINTF_H