///////////////////////////////////////////////////////////////////////
// File:        tfnetwork.cpp
// Description: Encapsulation of an entire tensorflow graph as a
//              Tesseract Network.
// Author:      Ray Smith
//
// (C) Copyright 2016, Google Inc.
// Licensed under the Apache License, Version 2.0 (the "License");
// you may not use this file except in compliance with the License.
// You may obtain a copy of the License at
// http://www.apache.org/licenses/LICENSE-2.0
// Unless required by applicable law or agreed to in writing, software
// distributed under the License is distributed on an "AS IS" BASIS,
// WITHOUT WARRANTIES OR CONDITIONS OF ANY KIND, either express or implied.
// See the License for the specific language governing permissions and
// limitations under the License.
///////////////////////////////////////////////////////////////////////
#ifdef INCLUDE_TENSORFLOW

#  include "tfnetwork.h"

#  include <allheaders.h>
#  include "input.h"
#  include "networkscratch.h"

using tensorflow::Status;
using tensorflow::Tensor;
using tensorflow::TensorShape;

namespace tesseract {

TFNetwork::TFNetwork(const char *name) : Network(NT_TENSORFLOW, name, 0, 0) {}

int TFNetwork::InitFromProtoStr(const std::string &proto_str) {
  if (!model_proto_.ParseFromString(proto_str))
    return 0;
  return InitFromProto();
}

// Writes to the given file. Returns false in case of error.
// Should be overridden by subclasses, but called by their Serialize.
bool TFNetwork::Serialize(TFile *fp) const {
  if (!Network::Serialize(fp))
    return false;
  std::string proto_str;
  model_proto_.SerializeToString(&proto_str);
  std::vector<char> data;
  data.resize_no_init(proto_str.size());
  memcpy(&data[0], proto_str.data(), proto_str.size());
  if (!data.Serialize(fp))
    return false;
  return true;
}

// Reads from the given file. Returns false in case of error.
// Should be overridden by subclasses, but NOT called by their DeSerialize.
bool TFNetwork::DeSerialize(TFile *fp) {
  std::vector<char> data;
  if (!data.DeSerialize(fp))
    return false;
  if (!model_proto_.ParseFromArray(&data[0], data.size())) {
    return false;
  }
  return InitFromProto();
}

// Runs forward propagation of activations on the input line.
// See Network for a detailed discussion of the arguments.
void TFNetwork::Forward(bool debug, const NetworkIO &input, const TransposedArray *input_transpose,
                        NetworkScratch *scratch, NetworkIO *output) {
  std::vector<std::pair<std::string, Tensor>> tf_inputs;
  int depth = input_shape_.depth();
  ASSERT_HOST(depth == input.NumFeatures());
  // TODO(rays) Allow batching. For now batch_size = 1.
  const StrideMap &stride_map = input.stride_map();
  // TF requires a tensor of shape float[batch, height, width, depth].
  TensorShape shape{1, stride_map.Size(FD_HEIGHT), stride_map.Size(FD_WIDTH), depth};
  Tensor input_tensor(tensorflow::DT_FLOAT, shape);
  // The flat() member gives a 1d array, with a data() member to get the data.
  auto eigen_tensor = input_tensor.flat<float>();
  memcpy(eigen_tensor.data(), input.f(0), input.Width() * depth * sizeof(input.f(0)[0]));
  // Add the tensor to the vector of inputs.
  tf_inputs.emplace_back(model_proto_.image_input(), input_tensor);

  // Provide tensors giving the width and/or height of the image if they are
  // required. Some tf ops require a separate tensor with knowledge of the
  // size of the input as they cannot obtain it from the input tensor. This is
  // usually true in the case of ops that process a batch of variable-sized
  // objects.
  if (!model_proto_.image_widths().empty()) {
    TensorShape size_shape{1};
    Tensor width_tensor(tensorflow::DT_INT64, size_shape);
    auto eigen_wtensor = width_tensor.flat<tensorflow::int64>();
    *eigen_wtensor.data() = stride_map.Size(FD_WIDTH);
    tf_inputs.emplace_back(model_proto_.image_widths(), width_tensor);
  }
  if (!model_proto_.image_heights().empty()) {
    TensorShape size_shape{1};
    Tensor height_tensor(tensorflow::DT_INT64, size_shape);
    auto eigen_htensor = height_tensor.flat<tensorflow::int64>();
    *eigen_htensor.data() = stride_map.Size(FD_HEIGHT);
    tf_inputs.emplace_back(model_proto_.image_heights(), height_tensor);
  }
  std::vector<std::string> target_layers = {model_proto_.output_layer()};
  std::vector<Tensor> outputs;
  Status s = session_->Run(tf_inputs, target_layers, {}, &outputs);
<<<<<<< HEAD
  if (!s.ok()) tprintf("ERROR: session->Run failed:%s\n", s.error_message().c_str());
=======
  if (!s.ok())
    tprintf("session->Run failed:%s\n", s.error_message().c_str());
>>>>>>> 87b0a4de
  ASSERT_HOST(s.ok());
  ASSERT_HOST(outputs.size() == 1);
  const Tensor &output_tensor = outputs[0];
  // Check the dimensions of the output.
  ASSERT_HOST(output_tensor.shape().dims() == 3);
  int output_batch = output_tensor.shape().dim_size(0);
  int output_steps = output_tensor.shape().dim_size(1);
  int output_depth = output_tensor.shape().dim_size(2);
  ASSERT_HOST(output_batch == 1);
  ASSERT_HOST(output_depth == output_shape_.depth());
  output->Resize2d(false, output_steps, output_depth);
  auto eigen_output = output_tensor.flat<float>();
  memcpy(output->f(0), eigen_output.data(), output_steps * output_depth * sizeof(output->f(0)[0]));
}

int TFNetwork::InitFromProto() {
  spec_ = model_proto_.spec();
  input_shape_.SetShape(model_proto_.batch_size(), std::max(0, model_proto_.y_size()),
                        std::max(0, model_proto_.x_size()), model_proto_.depth());
  output_shape_.SetShape(model_proto_.batch_size(), 1, 0, model_proto_.num_classes());
  output_shape_.set_loss_type(model_proto_.using_ctc() ? LT_CTC : LT_SOFTMAX);
  ni_ = input_shape_.height();
  no_ = output_shape_.depth();
  // Initialize the session_ with the graph. Since we can't get the graph
  // back from the session_, we have to keep the proto as well
  tensorflow::SessionOptions options;
  session_.reset(NewSession(options));
  Status s = session_->Create(model_proto_.graph());
  if (s.ok())
    return model_proto_.global_step();
  tprintf("Session_->Create returned '%s'\n", s.error_message().c_str());
  return 0;
}

} // namespace tesseract

#endif // ifdef INCLUDE_TENSORFLOW<|MERGE_RESOLUTION|>--- conflicted
+++ resolved
@@ -104,12 +104,8 @@
   std::vector<std::string> target_layers = {model_proto_.output_layer()};
   std::vector<Tensor> outputs;
   Status s = session_->Run(tf_inputs, target_layers, {}, &outputs);
-<<<<<<< HEAD
-  if (!s.ok()) tprintf("ERROR: session->Run failed:%s\n", s.error_message().c_str());
-=======
   if (!s.ok())
-    tprintf("session->Run failed:%s\n", s.error_message().c_str());
->>>>>>> 87b0a4de
+    tprintf("ERROR: session->Run failed:%s\n", s.error_message().c_str());
   ASSERT_HOST(s.ok());
   ASSERT_HOST(outputs.size() == 1);
   const Tensor &output_tensor = outputs[0];
