/******************************************************************************
 *
 * File:         permdawg.cpp  (Formerly permdawg.c)
 * Description:  Scale word choices by a dictionary
 * Author:       Mark Seaman, OCR Technology
 *
 * (c) Copyright 1987, Hewlett-Packard Company.
 ** Licensed under the Apache License, Version 2.0 (the "License");
 ** you may not use this file except in compliance with the License.
 ** You may obtain a copy of the License at
 ** http://www.apache.org/licenses/LICENSE-2.0
 ** Unless required by applicable law or agreed to in writing, software
 ** distributed under the License is distributed on an "AS IS" BASIS,
 ** WITHOUT WARRANTIES OR CONDITIONS OF ANY KIND, either express or implied.
 ** See the License for the specific language governing permissions and
 ** limitations under the License.
 *
 *****************************************************************************/
/*----------------------------------------------------------------------
              I n c l u d e s
----------------------------------------------------------------------*/

#include "dawg.h"
#include "params.h"
#include "stopper.h"
#include "tprintf.h"

#include <algorithm>
#include <cctype>
#include "dict.h"

/*----------------------------------------------------------------------
              F u n c t i o n s
----------------------------------------------------------------------*/
namespace tesseract {

/**
 * @name go_deeper_dawg_fxn
 *
 * If the choice being composed so far could be a dictionary word
 * keep exploring choices.
 */
void Dict::go_deeper_dawg_fxn(const char *debug, const BLOB_CHOICE_LIST_VECTOR &char_choices,
                              int char_choice_index, const CHAR_FRAGMENT_INFO *prev_char_frag_info,
                              bool word_ending, WERD_CHOICE *word, float certainties[],
                              float *limit, WERD_CHOICE *best_choice, int *attempts_left,
                              void *void_more_args) {
  auto *more_args = static_cast<DawgArgs *>(void_more_args);
  word_ending = (char_choice_index == char_choices.size() - 1);
  int word_index = word->length() - 1;
  if (best_choice->rating() < *limit)
    return;
  // Look up char in DAWG

  // If the current unichar is an ngram first try calling
  // letter_is_okay() for each unigram it contains separately.
  UNICHAR_ID orig_uch_id = word->unichar_id(word_index);
  bool checked_unigrams = false;
  if (getUnicharset().get_isngram(orig_uch_id)) {
    if (dawg_debug_level) {
      tprintf("checking unigrams in an ngram %s\n", getUnicharset().debug_str(orig_uch_id).c_str());
    }
    int num_unigrams = 0;
    word->remove_last_unichar_id();
    std::vector<UNICHAR_ID> encoding;
    const char *ngram_str = getUnicharset().id_to_unichar(orig_uch_id);
    // Since the string came out of the unicharset, failure is impossible.
    ASSERT_HOST(getUnicharset().encode_string(ngram_str, true, &encoding, nullptr, nullptr));
    bool unigrams_ok = true;
    // Construct DawgArgs that reflect the current state.
    DawgPositionVector unigram_active_dawgs = *(more_args->active_dawgs);
    DawgPositionVector unigram_updated_dawgs;
    DawgArgs unigram_dawg_args(&unigram_active_dawgs, &unigram_updated_dawgs, more_args->permuter);
    // Check unigrams in the ngram with letter_is_okay().
    for (int i = 0; unigrams_ok && i < encoding.size(); ++i) {
      UNICHAR_ID uch_id = encoding[i];
      ASSERT_HOST(uch_id != INVALID_UNICHAR_ID);
      ++num_unigrams;
      word->append_unichar_id(uch_id, 1, 0.0, 0.0);
      unigrams_ok = (this->*letter_is_okay_)(&unigram_dawg_args, *word->unicharset(),
                                             word->unichar_id(word_index + num_unigrams - 1),
                                             word_ending && i == encoding.size() - 1);
      (*unigram_dawg_args.active_dawgs) = *(unigram_dawg_args.updated_dawgs);
      if (dawg_debug_level) {
        tprintf("unigram %s is %s\n", getUnicharset().debug_str(uch_id).c_str(),
                unigrams_ok ? "OK" : "not OK");
      }
    }
    // Restore the word and copy the updated dawg state if needed.
    while (num_unigrams-- > 0)
      word->remove_last_unichar_id();
    word->append_unichar_id_space_allocated(orig_uch_id, 1, 0.0, 0.0);
    if (unigrams_ok) {
      checked_unigrams = true;
      more_args->permuter = unigram_dawg_args.permuter;
      *(more_args->updated_dawgs) = *(unigram_dawg_args.updated_dawgs);
    }
  }

  // Check which dawgs from the dawgs_ vector contain the word
  // up to and including the current unichar.
  if (checked_unigrams || (this->*letter_is_okay_)(more_args, *word->unicharset(),
                                                   word->unichar_id(word_index), word_ending)) {
    // Add a new word choice
    if (word_ending) {
      if (dawg_debug_level) {
        tprintf("found word = %s\n", word->debug_string().c_str());
      }
      if (strcmp(output_ambig_words_file.c_str(), "") != 0) {
        if (output_ambig_words_file_ == nullptr) {
          output_ambig_words_file_ = fopen(output_ambig_words_file.c_str(), "wb+");
          if (output_ambig_words_file_ == nullptr) {
<<<<<<< HEAD
            tprintf("ERROR: Failed to open output_ambig_words_file %s\n",
                    output_ambig_words_file.c_str());
            throw "Failed to open output_ambig_words_file";			// GHo: analyzed code flow; this entire function seems to only be used in DISABLED_LEGACY_ENGINE but better to throw than to exit() anyway!
=======
            tprintf("Failed to open output_ambig_words_file %s\n", output_ambig_words_file.c_str());
            exit(1);
>>>>>>> 87b0a4de
          }
	  std::string word_str;
          word->string_and_lengths(&word_str, nullptr);
          word_str += " ";
          fprintf(output_ambig_words_file_, "%s", word_str.c_str());
        }
	std::string word_str;
        word->string_and_lengths(&word_str, nullptr);
        word_str += " ";
        fprintf(output_ambig_words_file_, "%s", word_str.c_str());
      }
      WERD_CHOICE *adjusted_word = word;
      adjusted_word->set_permuter(more_args->permuter);
      update_best_choice(*adjusted_word, best_choice);
    } else { // search the next letter
      // Make updated_* point to the next entries in the DawgPositionVector
      // arrays (that were originally created in dawg_permute_and_select)
      ++(more_args->updated_dawgs);
      // Make active_dawgs and constraints point to the updated ones.
      ++(more_args->active_dawgs);
      permute_choices(debug, char_choices, char_choice_index + 1, prev_char_frag_info, word,
                      certainties, limit, best_choice, attempts_left, more_args);
      // Restore previous state to explore another letter in this position.
      --(more_args->updated_dawgs);
      --(more_args->active_dawgs);
    }
  } else {
    if (dawg_debug_level) {
      tprintf("last unichar not OK at index %d in %s\n", word_index, word->debug_string().c_str());
    }
  }
}

/**
 * dawg_permute_and_select
 *
 * Recursively explore all the possible character combinations in
 * the given char_choices. Use go_deeper_dawg_fxn() to search all the
 * dawgs in the dawgs_ vector in parallel and discard invalid words.
 *
 * Allocate and return a WERD_CHOICE with the best valid word found.
 */
WERD_CHOICE *Dict::dawg_permute_and_select(const BLOB_CHOICE_LIST_VECTOR &char_choices,
                                           float rating_limit) {
  auto *best_choice = new WERD_CHOICE(&getUnicharset());
  best_choice->make_bad();
  best_choice->set_rating(rating_limit);
  if (char_choices.size() == 0 || char_choices.size() > MAX_WERD_LENGTH)
    return best_choice;
  auto *active_dawgs = new DawgPositionVector[char_choices.size() + 1];
  init_active_dawgs(&(active_dawgs[0]), true);
  DawgArgs dawg_args(&(active_dawgs[0]), &(active_dawgs[1]), NO_PERM);
  WERD_CHOICE word(&getUnicharset(), MAX_WERD_LENGTH);

  float certainties[MAX_WERD_LENGTH];
  this->go_deeper_fxn_ = &tesseract::Dict::go_deeper_dawg_fxn;
  int attempts_left = max_permuter_attempts;
  permute_choices((dawg_debug_level) ? "permute_dawg_debug" : nullptr, char_choices, 0, nullptr,
                  &word, certainties, &rating_limit, best_choice, &attempts_left, &dawg_args);
  delete[] active_dawgs;
  return best_choice;
}

/**
 * permute_choices
 *
 * Call append_choices() for each BLOB_CHOICE in BLOB_CHOICE_LIST
 * with the given char_choice_index in char_choices.
 */
void Dict::permute_choices(const char *debug, const BLOB_CHOICE_LIST_VECTOR &char_choices,
                           int char_choice_index, const CHAR_FRAGMENT_INFO *prev_char_frag_info,
                           WERD_CHOICE *word, float certainties[], float *limit,
                           WERD_CHOICE *best_choice, int *attempts_left, void *more_args) {
  if (debug) {
    tprintf(
        "%s permute_choices: char_choice_index=%d"
        " limit=%g rating=%g, certainty=%g word=%s\n",
        debug, char_choice_index, *limit, word->rating(), word->certainty(),
        word->debug_string().c_str());
  }
  if (char_choice_index < char_choices.size()) {
    BLOB_CHOICE_IT blob_choice_it;
    blob_choice_it.set_to_list(char_choices.at(char_choice_index));
    for (blob_choice_it.mark_cycle_pt(); !blob_choice_it.cycled_list(); blob_choice_it.forward()) {
      (*attempts_left)--;
      append_choices(debug, char_choices, *(blob_choice_it.data()), char_choice_index,
                     prev_char_frag_info, word, certainties, limit, best_choice, attempts_left,
                     more_args);
      if (*attempts_left <= 0) {
        if (debug)
          tprintf("permute_choices(): attempts_left is 0\n");
        break;
      }
    }
  }
}

/**
 * append_choices
 *
 * Checks to see whether or not the next choice is worth appending to
 * the word being generated. If so then keeps going deeper into the word.
 *
 * This function assumes that Dict::go_deeper_fxn_ is set.
 */
void Dict::append_choices(const char *debug, const BLOB_CHOICE_LIST_VECTOR &char_choices,
                          const BLOB_CHOICE &blob_choice, int char_choice_index,
                          const CHAR_FRAGMENT_INFO *prev_char_frag_info, WERD_CHOICE *word,
                          float certainties[], float *limit, WERD_CHOICE *best_choice,
                          int *attempts_left, void *more_args) {
  int word_ending = (char_choice_index == char_choices.size() - 1);

  // Deal with fragments.
  CHAR_FRAGMENT_INFO char_frag_info;
  if (!fragment_state_okay(blob_choice.unichar_id(), blob_choice.rating(), blob_choice.certainty(),
                           prev_char_frag_info, debug, word_ending, &char_frag_info)) {
    return; // blob_choice must be an invalid fragment
  }
  // Search the next letter if this character is a fragment.
  if (char_frag_info.unichar_id == INVALID_UNICHAR_ID) {
    permute_choices(debug, char_choices, char_choice_index + 1, &char_frag_info, word, certainties,
                    limit, best_choice, attempts_left, more_args);
    return;
  }

  // Add the next unichar.
  float old_rating = word->rating();
  float old_certainty = word->certainty();
  uint8_t old_permuter = word->permuter();
  certainties[word->length()] = char_frag_info.certainty;
  word->append_unichar_id_space_allocated(char_frag_info.unichar_id, char_frag_info.num_fragments,
                                          char_frag_info.rating, char_frag_info.certainty);

  // Explore the next unichar.
  (this->*go_deeper_fxn_)(debug, char_choices, char_choice_index, &char_frag_info, word_ending,
                          word, certainties, limit, best_choice, attempts_left, more_args);

  // Remove the unichar we added to explore other choices in it's place.
  word->remove_last_unichar_id();
  word->set_rating(old_rating);
  word->set_certainty(old_certainty);
  word->set_permuter(old_permuter);
}

/**
 * @name fragment_state
 *
 * Given the current char choice and information about previously seen
 * fragments, determines whether adjacent character fragments are
 * present and whether they can be concatenated.
 *
 * The given prev_char_frag_info contains:
 * - fragment: if not nullptr contains information about immediately
 *   preceding fragmented character choice
 * - num_fragments: number of fragments that have been used so far
 *   to construct a character
 * - certainty: certainty of the current choice or minimum
 *   certainty of all fragments concatenated so far
 * - rating: rating of the current choice or sum of fragment
 *   ratings concatenated so far
 *
 * The output char_frag_info is filled in as follows:
 * - character: is set to be nullptr if the choice is a non-matching
 *   or non-ending fragment piece; is set to unichar of the given choice
 *   if it represents a regular character or a matching ending fragment
 * - fragment,num_fragments,certainty,rating are set as described above
 *
 * @returns false if a non-matching fragment is discovered, true otherwise.
 */
bool Dict::fragment_state_okay(UNICHAR_ID curr_unichar_id, float curr_rating, float curr_certainty,
                               const CHAR_FRAGMENT_INFO *prev_char_frag_info, const char *debug,
                               int word_ending, CHAR_FRAGMENT_INFO *char_frag_info) {
  const CHAR_FRAGMENT *this_fragment = getUnicharset().get_fragment(curr_unichar_id);
  const CHAR_FRAGMENT *prev_fragment =
      prev_char_frag_info != nullptr ? prev_char_frag_info->fragment : nullptr;

  // Print debug info for fragments.
  if (debug && (prev_fragment || this_fragment)) {
    tprintf("%s check fragments: choice=%s word_ending=%d\n", debug,
            getUnicharset().debug_str(curr_unichar_id).c_str(), word_ending);
    if (prev_fragment) {
      tprintf("prev_fragment %s\n", prev_fragment->to_string().c_str());
    }
    if (this_fragment) {
      tprintf("this_fragment %s\n", this_fragment->to_string().c_str());
    }
  }

  char_frag_info->unichar_id = curr_unichar_id;
  char_frag_info->fragment = this_fragment;
  char_frag_info->rating = curr_rating;
  char_frag_info->certainty = curr_certainty;
  char_frag_info->num_fragments = 1;
  if (prev_fragment && !this_fragment) {
    if (debug)
      tprintf("Skip choice with incomplete fragment\n");
    return false;
  }
  if (this_fragment) {
    // We are dealing with a fragment.
    char_frag_info->unichar_id = INVALID_UNICHAR_ID;
    if (prev_fragment) {
      if (!this_fragment->is_continuation_of(prev_fragment)) {
        if (debug)
          tprintf("Non-matching fragment piece\n");
        return false;
      }
      if (this_fragment->is_ending()) {
        char_frag_info->unichar_id = getUnicharset().unichar_to_id(this_fragment->get_unichar());
        char_frag_info->fragment = nullptr;
        if (debug) {
          tprintf("Built character %s from fragments\n",
                  getUnicharset().debug_str(char_frag_info->unichar_id).c_str());
        }
      } else {
        if (debug)
          tprintf("Record fragment continuation\n");
        char_frag_info->fragment = this_fragment;
      }
      // Update certainty and rating.
      char_frag_info->rating = prev_char_frag_info->rating + curr_rating;
      char_frag_info->num_fragments = prev_char_frag_info->num_fragments + 1;
      char_frag_info->certainty = std::min(curr_certainty, prev_char_frag_info->certainty);
    } else {
      if (this_fragment->is_beginning()) {
        if (debug)
          tprintf("Record fragment beginning\n");
      } else {
        if (debug) {
          tprintf("Non-starting fragment piece with no prev_fragment\n");
        }
        return false;
      }
    }
  }
  if (word_ending && char_frag_info->fragment) {
    if (debug)
      tprintf("Word can not end with a fragment\n");
    return false;
  }
  return true;
}

} // namespace tesseract<|MERGE_RESOLUTION|>--- conflicted
+++ resolved
@@ -110,14 +110,8 @@
         if (output_ambig_words_file_ == nullptr) {
           output_ambig_words_file_ = fopen(output_ambig_words_file.c_str(), "wb+");
           if (output_ambig_words_file_ == nullptr) {
-<<<<<<< HEAD
-            tprintf("ERROR: Failed to open output_ambig_words_file %s\n",
-                    output_ambig_words_file.c_str());
-            throw "Failed to open output_ambig_words_file";			// GHo: analyzed code flow; this entire function seems to only be used in DISABLED_LEGACY_ENGINE but better to throw than to exit() anyway!
-=======
-            tprintf("Failed to open output_ambig_words_file %s\n", output_ambig_words_file.c_str());
-            exit(1);
->>>>>>> 87b0a4de
+            tprintf("ERROR: Failed to open output_ambig_words_file %s\n", output_ambig_words_file.c_str());
+            throw "Failed to open output_ambig_words_file";	// GHo: analyzed code flow; this entire function seems to only be used in DISABLED_LEGACY_ENGINE but better to throw than to exit() anyway!
           }
 	  std::string word_str;
           word->string_and_lengths(&word_str, nullptr);
