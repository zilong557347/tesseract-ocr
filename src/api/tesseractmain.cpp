--- conflicted
+++ resolved
@@ -316,15 +316,9 @@
 static void PrintLangsList(tesseract::TessBaseAPI* api) {
   std::vector<std::string> languages;
   api->GetAvailableLanguagesAsVector(&languages);
-<<<<<<< HEAD
-  tprintf("List of available languages (%d):\n", languages.size());
+  tprintf("List of available languages (%zu):\n", languages.size());
   for (const auto& language : languages) {
     tprintf("%s\n", language.c_str());
-=======
-  printf("List of available languages (%zu):\n", languages.size());
-  for (const auto& language : languages) {
-    printf("%s\n", language.c_str());
->>>>>>> 62172580
   }
   api->End();
 }
@@ -367,10 +361,7 @@
 static int ParseArgs(const int argc, const char** argv, const char** lang,
                       const char** image, const char** outputbase,
                       const char** datapath, l_int32* dpi, bool* list_langs,
-<<<<<<< HEAD
                       const char **visible_pdf_image_file,
-=======
->>>>>>> 62172580
                       bool* print_parameters, std::vector<std::string>* vars_vec,
                       std::vector<std::string>* vars_values, l_int32* arg_i,
                       tesseract::PageSegMode* pagesegmode,
