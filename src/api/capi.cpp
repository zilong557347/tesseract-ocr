///////////////////////////////////////////////////////////////////////
// File:        capi.cpp
// Description: C-API TessBaseAPI
//
// (C) Copyright 2012, Google Inc.
// Licensed under the Apache License, Version 2.0 (the "License");
// you may not use this file except in compliance with the License.
// You may obtain a copy of the License at
// http://www.apache.org/licenses/LICENSE-2.0
// Unless required by applicable law or agreed to in writing, software
// distributed under the License is distributed on an "AS IS" BASIS,
// WITHOUT WARRANTIES OR CONDITIONS OF ANY KIND, either express or implied.
// See the License for the specific language governing permissions and
// limitations under the License.
//
///////////////////////////////////////////////////////////////////////

#include <tesseract/capi.h>

#include <cstring> // for strdup

const char *TessVersion() {
  return TessBaseAPI::Version();
}

void TessDeleteText(const char *text) {
  delete[] text;
}

void TessDeleteTextArray(char **arr) {
  for (char **pos = arr; *pos != nullptr; ++pos) {
    delete[] * pos;
  }
  delete[] arr;
}

void TessDeleteIntArray(const int *arr) {
  delete[] arr;
}

TessResultRenderer *TessTextRendererCreate(const char *outputbase) {
  return new tesseract::TessTextRenderer(outputbase);
}

TessResultRenderer *TessHOcrRendererCreate(const char *outputbase) {
  return new tesseract::TessHOcrRenderer(outputbase);
}

TessResultRenderer *TessHOcrRendererCreate2(const char *outputbase, BOOL font_info) {
  return new tesseract::TessHOcrRenderer(outputbase, font_info != 0);
}

TessResultRenderer *TessAltoRendererCreate(const char *outputbase) {
  return new tesseract::TessAltoRenderer(outputbase);
}

TessResultRenderer *TessTsvRendererCreate(const char *outputbase) {
  return new tesseract::TessTsvRenderer(outputbase);
}

TessResultRenderer *TessPDFRendererCreate(const char *outputbase, const char *datadir,
                                          BOOL textonly) {
  return new tesseract::TessPDFRenderer(outputbase, datadir, textonly != 0);
}

TessResultRenderer *TessUnlvRendererCreate(const char *outputbase) {
  return new tesseract::TessUnlvRenderer(outputbase);
}

TessResultRenderer *TessBoxTextRendererCreate(const char *outputbase) {
  return new tesseract::TessBoxTextRenderer(outputbase);
}

TessResultRenderer *TessWordStrBoxRendererCreate(const char *outputbase) {
  return new tesseract::TessWordStrBoxRenderer(outputbase);
}

TessResultRenderer *TessLSTMBoxRendererCreate(const char *outputbase) {
  return new tesseract::TessLSTMBoxRenderer(outputbase);
}

void TessDeleteResultRenderer(TessResultRenderer *renderer) {
  delete renderer;
}

void TessResultRendererInsert(TessResultRenderer *renderer, TessResultRenderer *next) {
  renderer->insert(next);
}

TessResultRenderer *TessResultRendererNext(TessResultRenderer *renderer) {
  return renderer->next();
}

BOOL TessResultRendererBeginDocument(TessResultRenderer *renderer, const char *title) {
  return static_cast<int>(renderer->BeginDocument(title));
}

BOOL TessResultRendererAddImage(TessResultRenderer *renderer, TessBaseAPI *api) {
  return static_cast<int>(renderer->AddImage(api));
}

BOOL TessResultRendererEndDocument(TessResultRenderer *renderer) {
  return static_cast<int>(renderer->EndDocument());
}

const char *TessResultRendererExtention(TessResultRenderer *renderer) {
  return renderer->file_extension();
}

const char *TessResultRendererTitle(TessResultRenderer *renderer) {
  return renderer->title();
}

int TessResultRendererImageNum(TessResultRenderer *renderer) {
  return renderer->imagenum();
}

TessBaseAPI *TessBaseAPICreate() {
  return new TessBaseAPI;
}

void TessBaseAPIDelete(TessBaseAPI *handle) {
  delete handle;
}

size_t TessBaseAPIGetOpenCLDevice(TessBaseAPI * /*handle*/, void **device) {
  return TessBaseAPI::getOpenCLDevice(device);
}

void TessBaseAPISetInputName(TessBaseAPI *handle, const char *name) {
  handle->SetInputName(name);
}

const char *TessBaseAPIGetInputName(TessBaseAPI *handle) {
  return handle->GetInputName();
}

void TessBaseAPISetInputImage(TessBaseAPI *handle, Pix *pix) {
  handle->SetInputImage(pix);
}

Pix *TessBaseAPIGetInputImage(TessBaseAPI *handle) {
  return handle->GetInputImage();
}

int TessBaseAPIGetSourceYResolution(TessBaseAPI *handle) {
  return handle->GetSourceYResolution();
}

const char *TessBaseAPIGetDatapath(TessBaseAPI *handle) {
  return handle->GetDatapath();
}

void TessBaseAPISetOutputName(TessBaseAPI *handle, const char *name) {
  handle->SetOutputName(name);
}

BOOL TessBaseAPISetVariable(TessBaseAPI *handle, const char *name, const char *value) {
  return static_cast<int>(handle->SetVariable(name, value));
}

BOOL TessBaseAPISetDebugVariable(TessBaseAPI *handle, const char *name, const char *value) {
  return static_cast<int>(handle->SetDebugVariable(name, value));
}

BOOL TessBaseAPIGetIntVariable(const TessBaseAPI *handle, const char *name, int *value) {
  return static_cast<int>(handle->GetIntVariable(name, value));
}

BOOL TessBaseAPIGetBoolVariable(const TessBaseAPI *handle, const char *name, BOOL *value) {
  bool boolValue;
  bool result = handle->GetBoolVariable(name, &boolValue);
  if (result) {
    *value = static_cast<int>(boolValue);
  }
  return static_cast<int>(result);
}

BOOL TessBaseAPIGetDoubleVariable(const TessBaseAPI *handle, const char *name, double *value) {
  return static_cast<int>(handle->GetDoubleVariable(name, value));
}

const char *TessBaseAPIGetStringVariable(const TessBaseAPI *handle, const char *name) {
  return handle->GetStringVariable(name);
}

void TessBaseAPIPrintVariables(const TessBaseAPI *handle, FILE *fp) {
  handle->PrintVariables(fp);
}

BOOL TessBaseAPIPrintVariablesToFile(const TessBaseAPI *handle, const char *filename) {
  FILE *fp = fopen(filename, "w");
  if (fp != nullptr) {
    handle->PrintVariables(fp);
    fclose(fp);
    return TRUE;
  }
  return FALSE;
}

<<<<<<< HEAD
int TessBaseAPIInit4(
    TessBaseAPI* handle, const char* datapath, const char* language,
    TessOcrEngineMode mode, const char** configs, int configs_size, char** vars_vec,
    char** vars_values, size_t vars_vec_size, BOOL set_only_non_debug_params) {
=======
int TessBaseAPIInit4(TessBaseAPI *handle, const char *datapath, const char *language,
                     TessOcrEngineMode mode, char **configs, int configs_size, char **vars_vec,
                     char **vars_values, size_t vars_vec_size, BOOL set_only_non_debug_params) {
>>>>>>> 87b0a4de
  std::vector<std::string> varNames;
  std::vector<std::string> varValues;
  if (vars_vec != nullptr && vars_values != nullptr) {
    for (size_t i = 0; i < vars_vec_size; i++) {
      varNames.push_back(vars_vec[i]);
      varValues.push_back(vars_values[i]);
    }
  }

  return handle->Init(datapath, language, mode, configs, configs_size, &varNames, &varValues,
                      set_only_non_debug_params != 0);
}

<<<<<<< HEAD
int TessBaseAPIInit1(TessBaseAPI* handle,
                                        const char* datapath,
                                        const char* language,
										TessOcrEngineMode oem, const char** configs,
                                        int configs_size) {
  return handle->Init(datapath, language, oem, configs, configs_size, nullptr,
                      nullptr, false);
=======
int TessBaseAPIInit1(TessBaseAPI *handle, const char *datapath, const char *language,
                     TessOcrEngineMode oem, char **configs, int configs_size) {
  return handle->Init(datapath, language, oem, configs, configs_size, nullptr, nullptr, false);
>>>>>>> 87b0a4de
}

int TessBaseAPIInit2(TessBaseAPI *handle, const char *datapath, const char *language,
                     TessOcrEngineMode oem) {
  return handle->Init(datapath, language, oem);
}

int TessBaseAPIInit3(TessBaseAPI *handle, const char *datapath, const char *language) {
  return handle->Init(datapath, language);
}

const char *TessBaseAPIGetInitLanguagesAsString(const TessBaseAPI *handle) {
  return handle->GetInitLanguagesAsString();
}

char **TessBaseAPIGetLoadedLanguagesAsVector(const TessBaseAPI *handle) {
  std::vector<std::string> languages;
  handle->GetLoadedLanguagesAsVector(&languages);
  char **arr = new char *[languages.size() + 1];
  for (int index = 0; index < languages.size(); ++index) {
    arr[index] = _strdup(languages[index].c_str());
  }
  arr[languages.size()] = nullptr;
  return arr;
}

char **TessBaseAPIGetAvailableLanguagesAsVector(const TessBaseAPI *handle) {
  std::vector<std::string> languages;
  handle->GetAvailableLanguagesAsVector(&languages);
  char **arr = new char *[languages.size() + 1];
  for (int index = 0; index < languages.size(); ++index) {
    arr[index] = _strdup(languages[index].c_str());
  }
  arr[languages.size()] = nullptr;
  return arr;
}

#ifndef DISABLED_LEGACY_ENGINE
int TessBaseAPIInitLangMod(TessBaseAPI *handle, const char *datapath, const char *language) {
  return handle->InitLangMod(datapath, language);
}
#endif

void TessBaseAPIInitForAnalysePage(TessBaseAPI *handle) {
  handle->InitForAnalysePage();
}

void TessBaseAPIReadConfigFile(TessBaseAPI *handle, const char *filename) {
  handle->ReadConfigFile(filename);
}

void TessBaseAPIReadDebugConfigFile(TessBaseAPI *handle, const char *filename) {
  handle->ReadDebugConfigFile(filename);
}

void TessBaseAPISetPageSegMode(TessBaseAPI *handle, TessPageSegMode mode) {
  handle->SetPageSegMode(mode);
}

TessPageSegMode TessBaseAPIGetPageSegMode(const TessBaseAPI *handle) {
  return handle->GetPageSegMode();
}

char *TessBaseAPIRect(TessBaseAPI *handle, const unsigned char *imagedata, int bytes_per_pixel,
                      int bytes_per_line, int left, int top, int width, int height) {
  return handle->TesseractRect(imagedata, bytes_per_pixel, bytes_per_line, left, top, width,
                               height);
}

#ifndef DISABLED_LEGACY_ENGINE
void TessBaseAPIClearAdaptiveClassifier(TessBaseAPI *handle) {
  handle->ClearAdaptiveClassifier();
}
#endif

void TessBaseAPISetImage(TessBaseAPI *handle, const unsigned char *imagedata, int width, int height,
                         int bytes_per_pixel, int bytes_per_line) {
  handle->SetImage(imagedata, width, height, bytes_per_pixel, bytes_per_line);
}

void TessBaseAPISetImage2(TessBaseAPI *handle, struct Pix *pix) {
  return handle->SetImage(pix);
}

void TessBaseAPISetSourceResolution(TessBaseAPI *handle, int ppi) {
  handle->SetSourceResolution(ppi);
}

void TessBaseAPISetRectangle(TessBaseAPI *handle, int left, int top, int width, int height) {
  handle->SetRectangle(left, top, width, height);
}

struct Pix *TessBaseAPIGetThresholdedImage(TessBaseAPI *handle) {
  return handle->GetThresholdedImage();
}

void TessBaseAPIClearPersistentCache(TessBaseAPI * /*handle*/) {
  TessBaseAPI::ClearPersistentCache();
}

#ifndef DISABLED_LEGACY_ENGINE

BOOL TessBaseAPIDetectOrientationScript(TessBaseAPI *handle, int *orient_deg, float *orient_conf,
                                        const char **script_name, float *script_conf) {
  auto success = handle->DetectOrientationScript(orient_deg, orient_conf, script_name, script_conf);
  return static_cast<BOOL>(success);
}

#endif

struct Boxa *TessBaseAPIGetRegions(TessBaseAPI *handle, struct Pixa **pixa) {
  return handle->GetRegions(pixa);
}

struct Boxa *TessBaseAPIGetTextlines(TessBaseAPI *handle, struct Pixa **pixa, int **blockids) {
  return handle->GetTextlines(pixa, blockids);
}

struct Boxa *TessBaseAPIGetTextlines1(TessBaseAPI *handle, const BOOL raw_image,
                                      const int raw_padding, struct Pixa **pixa, int **blockids,
                                      int **paraids) {
  return handle->GetTextlines(raw_image != 0, raw_padding, pixa, blockids, paraids);
}

struct Boxa *TessBaseAPIGetStrips(TessBaseAPI *handle, struct Pixa **pixa, int **blockids) {
  return handle->GetStrips(pixa, blockids);
}

struct Boxa *TessBaseAPIGetWords(TessBaseAPI *handle, struct Pixa **pixa) {
  return handle->GetWords(pixa);
}

struct Boxa *TessBaseAPIGetConnectedComponents(TessBaseAPI *handle, struct Pixa **cc) {
  return handle->GetConnectedComponents(cc);
}

struct Boxa *TessBaseAPIGetComponentImages(TessBaseAPI *handle, TessPageIteratorLevel level,
                                           BOOL text_only, struct Pixa **pixa, int **blockids) {
  return handle->GetComponentImages(level, static_cast<bool>(text_only), pixa, blockids);
}

struct Boxa *TessBaseAPIGetComponentImages1(TessBaseAPI *handle, const TessPageIteratorLevel level,
                                            const BOOL text_only, const BOOL raw_image,
                                            const int raw_padding, struct Pixa **pixa,
                                            int **blockids, int **paraids) {
  return handle->GetComponentImages(level, static_cast<bool>(text_only), raw_image != 0,
                                    raw_padding, pixa, blockids, paraids);
}

int TessBaseAPIGetThresholdedImageScaleFactor(const TessBaseAPI *handle) {
  return handle->GetThresholdedImageScaleFactor();
}

TessPageIterator *TessBaseAPIAnalyseLayout(TessBaseAPI *handle) {
  return handle->AnalyseLayout();
}

int TessBaseAPIRecognize(TessBaseAPI *handle, ETEXT_DESC *monitor) {
  return handle->Recognize(monitor);
}

BOOL TessBaseAPIProcessPages(TessBaseAPI *handle, const char *filename, const char *retry_config,
                             int timeout_millisec, TessResultRenderer *renderer) {
  return static_cast<int>(handle->ProcessPages(filename, retry_config, timeout_millisec, renderer));
}

BOOL TessBaseAPIProcessPage(TessBaseAPI *handle, struct Pix *pix, int page_index,
                            const char *filename, const char *retry_config, int timeout_millisec,
                            TessResultRenderer *renderer) {
  return static_cast<int>(
      handle->ProcessPage(pix, page_index, filename, retry_config, timeout_millisec, renderer));
}

TessResultIterator *TessBaseAPIGetIterator(TessBaseAPI *handle) {
  return handle->GetIterator();
}

TessMutableIterator *TessBaseAPIGetMutableIterator(TessBaseAPI *handle) {
  return handle->GetMutableIterator();
}

char *TessBaseAPIGetUTF8Text(TessBaseAPI *handle) {
  return handle->GetUTF8Text();
}

char *TessBaseAPIGetHOCRText(TessBaseAPI *handle, int page_number) {
  return handle->GetHOCRText(nullptr, page_number);
}

char *TessBaseAPIGetAltoText(TessBaseAPI *handle, int page_number) {
  return handle->GetAltoText(page_number);
}

char *TessBaseAPIGetTsvText(TessBaseAPI *handle, int page_number) {
  return handle->GetTSVText(page_number);
}

char *TessBaseAPIGetBoxText(TessBaseAPI *handle, int page_number) {
  return handle->GetBoxText(page_number);
}

char *TessBaseAPIGetWordStrBoxText(TessBaseAPI *handle, int page_number) {
  return handle->GetWordStrBoxText(page_number);
}

char *TessBaseAPIGetLSTMBoxText(TessBaseAPI *handle, int page_number) {
  return handle->GetLSTMBoxText(page_number);
}

char *TessBaseAPIGetUNLVText(TessBaseAPI *handle) {
  return handle->GetUNLVText();
}

int TessBaseAPIMeanTextConf(TessBaseAPI *handle) {
  return handle->MeanTextConf();
}

int *TessBaseAPIAllWordConfidences(TessBaseAPI *handle) {
  return handle->AllWordConfidences();
}

#ifndef DISABLED_LEGACY_ENGINE
BOOL TessBaseAPIAdaptToWordStr(TessBaseAPI *handle, TessPageSegMode mode, const char *wordstr) {
  return static_cast<int>(handle->AdaptToWordStr(mode, wordstr));
}
#endif

void TessBaseAPIClear(TessBaseAPI *handle) {
  handle->Clear();
}

void TessBaseAPIEnd(TessBaseAPI *handle) {
  handle->End();
}

int TessBaseAPIIsValidWord(TessBaseAPI *handle, const char *word) {
  return handle->IsValidWord(word);
}

BOOL TessBaseAPIGetTextDirection(TessBaseAPI *handle, int *out_offset, float *out_slope) {
  return static_cast<int>(handle->GetTextDirection(out_offset, out_slope));
}

const char *TessBaseAPIGetUnichar(TessBaseAPI *handle, int unichar_id) {
  return handle->GetUnichar(unichar_id);
}

void TessBaseAPISetMinOrientationMargin(TessBaseAPI *handle, double margin) {
  handle->set_min_orientation_margin(margin);
}

int TessBaseAPINumDawgs(const TessBaseAPI *handle) {
  return handle->NumDawgs();
}

TessOcrEngineMode TessBaseAPIOem(const TessBaseAPI *handle) {
  return handle->oem();
}

void TessBaseGetBlockTextOrientations(TessBaseAPI *handle, int **block_orientation,
                                      bool **vertical_writing) {
  handle->GetBlockTextOrientations(block_orientation, vertical_writing);
}

void TessPageIteratorDelete(TessPageIterator *handle) {
  delete handle;
}

TessPageIterator *TessPageIteratorCopy(const TessPageIterator *handle) {
  return new TessPageIterator(*handle);
}

void TessPageIteratorBegin(TessPageIterator *handle) {
  handle->Begin();
}

BOOL TessPageIteratorNext(TessPageIterator *handle, TessPageIteratorLevel level) {
  return static_cast<int>(handle->Next(level));
}

BOOL TessPageIteratorIsAtBeginningOf(const TessPageIterator *handle, TessPageIteratorLevel level) {
  return static_cast<int>(handle->IsAtBeginningOf(level));
}

BOOL TessPageIteratorIsAtFinalElement(const TessPageIterator *handle, TessPageIteratorLevel level,
                                      TessPageIteratorLevel element) {
  return static_cast<int>(handle->IsAtFinalElement(level, element));
}

BOOL TessPageIteratorBoundingBox(const TessPageIterator *handle, TessPageIteratorLevel level,
                                 int *left, int *top, int *right, int *bottom) {
  return static_cast<int>(handle->BoundingBox(level, left, top, right, bottom));
}

TessPolyBlockType TessPageIteratorBlockType(const TessPageIterator *handle) {
  return handle->BlockType();
}

struct Pix *TessPageIteratorGetBinaryImage(const TessPageIterator *handle,
                                           TessPageIteratorLevel level) {
  return handle->GetBinaryImage(level);
}

struct Pix *TessPageIteratorGetImage(const TessPageIterator *handle, TessPageIteratorLevel level,
                                     int padding, struct Pix *original_image, int *left, int *top) {
  return handle->GetImage(level, padding, original_image, left, top);
}

BOOL TessPageIteratorBaseline(const TessPageIterator *handle, TessPageIteratorLevel level, int *x1,
                              int *y1, int *x2, int *y2) {
  return static_cast<int>(handle->Baseline(level, x1, y1, x2, y2));
}

void TessPageIteratorOrientation(TessPageIterator *handle, TessOrientation *orientation,
                                 TessWritingDirection *writing_direction,
                                 TessTextlineOrder *textline_order, float *deskew_angle) {
  handle->Orientation(orientation, writing_direction, textline_order, deskew_angle);
}

void TessPageIteratorParagraphInfo(TessPageIterator *handle,
                                   TessParagraphJustification *justification, BOOL *is_list_item,
                                   BOOL *is_crown, int *first_line_indent) {
  bool bool_is_list_item;
  bool bool_is_crown;
  handle->ParagraphInfo(justification, &bool_is_list_item, &bool_is_crown, first_line_indent);
  if (is_list_item != nullptr) {
    *is_list_item = static_cast<int>(bool_is_list_item);
  }
  if (is_crown != nullptr) {
    *is_crown = static_cast<int>(bool_is_crown);
  }
}

void TessResultIteratorDelete(TessResultIterator *handle) {
  delete handle;
}

TessResultIterator *TessResultIteratorCopy(const TessResultIterator *handle) {
  return new TessResultIterator(*handle);
}

TessPageIterator *TessResultIteratorGetPageIterator(TessResultIterator *handle) {
  return handle;
}

const TessPageIterator *TessResultIteratorGetPageIteratorConst(const TessResultIterator *handle) {
  return handle;
}

TessChoiceIterator *TessResultIteratorGetChoiceIterator(const TessResultIterator *handle) {
  return new TessChoiceIterator(*handle);
}

BOOL TessResultIteratorNext(TessResultIterator *handle, TessPageIteratorLevel level) {
  return static_cast<int>(handle->Next(level));
}

char *TessResultIteratorGetUTF8Text(const TessResultIterator *handle, TessPageIteratorLevel level) {
  return handle->GetUTF8Text(level);
}

float TessResultIteratorConfidence(const TessResultIterator *handle, TessPageIteratorLevel level) {
  return handle->Confidence(level);
}

const char *TessResultIteratorWordRecognitionLanguage(const TessResultIterator *handle) {
  return handle->WordRecognitionLanguage();
}

const char *TessResultIteratorWordFontAttributes(const TessResultIterator *handle, BOOL *is_bold,
                                                 BOOL *is_italic, BOOL *is_underlined,
                                                 BOOL *is_monospace, BOOL *is_serif,
                                                 BOOL *is_smallcaps, int *pointsize, int *font_id) {
  bool bool_is_bold;
  bool bool_is_italic;
  bool bool_is_underlined;
  bool bool_is_monospace;
  bool bool_is_serif;
  bool bool_is_smallcaps;
  const char *ret = handle->WordFontAttributes(&bool_is_bold, &bool_is_italic, &bool_is_underlined,
                                               &bool_is_monospace, &bool_is_serif,
                                               &bool_is_smallcaps, pointsize, font_id);
  if (is_bold != nullptr) {
    *is_bold = static_cast<int>(bool_is_bold);
  }
  if (is_italic != nullptr) {
    *is_italic = static_cast<int>(bool_is_italic);
  }
  if (is_underlined != nullptr) {
    *is_underlined = static_cast<int>(bool_is_underlined);
  }
  if (is_monospace != nullptr) {
    *is_monospace = static_cast<int>(bool_is_monospace);
  }
  if (is_serif != nullptr) {
    *is_serif = static_cast<int>(bool_is_serif);
  }
  if (is_smallcaps != nullptr) {
    *is_smallcaps = static_cast<int>(bool_is_smallcaps);
  }
  return ret;
}

BOOL TessResultIteratorWordIsFromDictionary(const TessResultIterator *handle) {
  return static_cast<int>(handle->WordIsFromDictionary());
}

BOOL TessResultIteratorWordIsNumeric(const TessResultIterator *handle) {
  return static_cast<int>(handle->WordIsNumeric());
}

BOOL TessResultIteratorSymbolIsSuperscript(const TessResultIterator *handle) {
  return static_cast<int>(handle->SymbolIsSuperscript());
}

BOOL TessResultIteratorSymbolIsSubscript(const TessResultIterator *handle) {
  return static_cast<int>(handle->SymbolIsSubscript());
}

BOOL TessResultIteratorSymbolIsDropcap(const TessResultIterator *handle) {
  return static_cast<int>(handle->SymbolIsDropcap());
}

void TessChoiceIteratorDelete(TessChoiceIterator *handle) {
  delete handle;
}

BOOL TessChoiceIteratorNext(TessChoiceIterator *handle) {
  return static_cast<int>(handle->Next());
}

const char *TessChoiceIteratorGetUTF8Text(const TessChoiceIterator *handle) {
  return handle->GetUTF8Text();
}

float TessChoiceIteratorConfidence(const TessChoiceIterator *handle) {
  return handle->Confidence();
}

ETEXT_DESC *TessMonitorCreate() {
  return new ETEXT_DESC();
}

void TessMonitorDelete(ETEXT_DESC *monitor) {
  delete monitor;
}

void TessMonitorSetCancelFunc(ETEXT_DESC *monitor, TessCancelFunc cancelFunc) {
  monitor->cancel = cancelFunc;
}

void TessMonitorSetCancelThis(ETEXT_DESC *monitor, void *cancelThis) {
  monitor->cancel_this = cancelThis;
}

void *TessMonitorGetCancelThis(ETEXT_DESC *monitor) {
  return monitor->cancel_this;
}

void TessMonitorSetProgressFunc(ETEXT_DESC *monitor, TessProgressFunc progressFunc) {
  monitor->progress_callback2 = progressFunc;
}

int TessMonitorGetProgress(ETEXT_DESC *monitor) {
  return monitor->progress;
}

void TessMonitorSetDeadlineMSecs(ETEXT_DESC *monitor, int deadline) {
  monitor->set_deadline_msecs(deadline);
}<|MERGE_RESOLUTION|>--- conflicted
+++ resolved
@@ -198,16 +198,9 @@
   return FALSE;
 }
 
-<<<<<<< HEAD
-int TessBaseAPIInit4(
-    TessBaseAPI* handle, const char* datapath, const char* language,
-    TessOcrEngineMode mode, const char** configs, int configs_size, char** vars_vec,
-    char** vars_values, size_t vars_vec_size, BOOL set_only_non_debug_params) {
-=======
 int TessBaseAPIInit4(TessBaseAPI *handle, const char *datapath, const char *language,
-                     TessOcrEngineMode mode, char **configs, int configs_size, char **vars_vec,
+                     TessOcrEngineMode mode, const char **configs, int configs_size, char **vars_vec,
                      char **vars_values, size_t vars_vec_size, BOOL set_only_non_debug_params) {
->>>>>>> 87b0a4de
   std::vector<std::string> varNames;
   std::vector<std::string> varValues;
   if (vars_vec != nullptr && vars_values != nullptr) {
@@ -221,19 +214,9 @@
                       set_only_non_debug_params != 0);
 }
 
-<<<<<<< HEAD
-int TessBaseAPIInit1(TessBaseAPI* handle,
-                                        const char* datapath,
-                                        const char* language,
-										TessOcrEngineMode oem, const char** configs,
-                                        int configs_size) {
-  return handle->Init(datapath, language, oem, configs, configs_size, nullptr,
-                      nullptr, false);
-=======
 int TessBaseAPIInit1(TessBaseAPI *handle, const char *datapath, const char *language,
-                     TessOcrEngineMode oem, char **configs, int configs_size) {
+                     TessOcrEngineMode oem, const char **configs, int configs_size) {
   return handle->Init(datapath, language, oem, configs, configs_size, nullptr, nullptr, false);
->>>>>>> 87b0a4de
 }
 
 int TessBaseAPIInit2(TessBaseAPI *handle, const char *datapath, const char *language,
