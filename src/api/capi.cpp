///////////////////////////////////////////////////////////////////////
// File:        capi.cpp
// Description: C-API TessBaseAPI
//
// (C) Copyright 2012, Google Inc.
// Licensed under the Apache License, Version 2.0 (the "License");
// you may not use this file except in compliance with the License.
// You may obtain a copy of the License at
// http://www.apache.org/licenses/LICENSE-2.0
// Unless required by applicable law or agreed to in writing, software
// distributed under the License is distributed on an "AS IS" BASIS,
// WITHOUT WARRANTIES OR CONDITIONS OF ANY KIND, either express or implied.
// See the License for the specific language governing permissions and
// limitations under the License.
//
///////////////////////////////////////////////////////////////////////

#include <tesseract/capi.h>

#include <cstring> // for strdup

const char *TessVersion() {
  return TessBaseAPI::Version();
}

void TessDeleteText(const char *text) {
  delete[] text;
}

void TessDeleteTextArray(char **arr) {
  for (char **pos = arr; *pos != nullptr; ++pos) {
    delete[] * pos;
  }
  delete[] arr;
}

void TessDeleteIntArray(const int *arr) {
  delete[] arr;
}

TessResultRenderer *TessTextRendererCreate(const char *outputbase) {
  return new tesseract::TessTextRenderer(outputbase);
}

TessResultRenderer *TessHOcrRendererCreate(const char *outputbase) {
  return new tesseract::TessHOcrRenderer(outputbase);
}

TessResultRenderer *TessHOcrRendererCreate2(const char *outputbase, BOOL font_info) {
  return new tesseract::TessHOcrRenderer(outputbase, font_info != 0);
}

TessResultRenderer *TessAltoRendererCreate(const char *outputbase) {
  return new tesseract::TessAltoRenderer(outputbase);
}

TessResultRenderer *TessTsvRendererCreate(const char *outputbase) {
  return new tesseract::TessTsvRenderer(outputbase);
}

TessResultRenderer *TessPDFRendererCreate(const char *outputbase, const char *datadir,
                                          BOOL textonly) {
  return new tesseract::TessPDFRenderer(outputbase, datadir, textonly != 0);
}

TessResultRenderer *TessUnlvRendererCreate(const char *outputbase) {
  return new tesseract::TessUnlvRenderer(outputbase);
}

TessResultRenderer *TessBoxTextRendererCreate(const char *outputbase) {
  return new tesseract::TessBoxTextRenderer(outputbase);
}

TessResultRenderer *TessWordStrBoxRendererCreate(const char *outputbase) {
  return new tesseract::TessWordStrBoxRenderer(outputbase);
}

TessResultRenderer *TessLSTMBoxRendererCreate(const char *outputbase) {
  return new tesseract::TessLSTMBoxRenderer(outputbase);
}

void TessDeleteResultRenderer(TessResultRenderer *renderer) {
  delete renderer;
}

void TessResultRendererInsert(TessResultRenderer *renderer, TessResultRenderer *next) {
  renderer->insert(next);
}

TessResultRenderer *TessResultRendererNext(TessResultRenderer *renderer) {
  return renderer->next();
}

BOOL TessResultRendererBeginDocument(TessResultRenderer *renderer, const char *title) {
  return static_cast<int>(renderer->BeginDocument(title));
}

BOOL TessResultRendererAddImage(TessResultRenderer *renderer, TessBaseAPI *api) {
  return static_cast<int>(renderer->AddImage(api));
}

BOOL TessResultRendererEndDocument(TessResultRenderer *renderer) {
  return static_cast<int>(renderer->EndDocument());
}

const char *TessResultRendererExtention(TessResultRenderer *renderer) {
  return renderer->file_extension();
}

const char *TessResultRendererTitle(TessResultRenderer *renderer) {
  return renderer->title();
}

int TessResultRendererImageNum(TessResultRenderer *renderer) {
  return renderer->imagenum();
}

TessBaseAPI *TessBaseAPICreate() {
  return new TessBaseAPI;
}

void TessBaseAPIDelete(TessBaseAPI *handle) {
  delete handle;
}

size_t TessBaseAPIGetOpenCLDevice(TessBaseAPI * /*handle*/, void **device) {
  return TessBaseAPI::getOpenCLDevice(device);
}

void TessBaseAPISetInputName(TessBaseAPI *handle, const char *name) {
  handle->SetInputName(name);
}

const char *TessBaseAPIGetInputName(TessBaseAPI *handle) {
  return handle->GetInputName();
}

void TessBaseAPISetInputImage(TessBaseAPI *handle, Pix *pix) {
  handle->SetInputImage(pix);
}

Pix *TessBaseAPIGetInputImage(TessBaseAPI *handle) {
  return handle->GetInputImage();
}

int TessBaseAPIGetSourceYResolution(TessBaseAPI *handle) {
  return handle->GetSourceYResolution();
}

const char *TessBaseAPIGetDatapath(TessBaseAPI *handle) {
  return handle->GetDatapath();
}

void TessBaseAPISetOutputName(TessBaseAPI *handle, const char *name) {
  handle->SetOutputName(name);
}

BOOL TessBaseAPISetVariable(TessBaseAPI *handle, const char *name, const char *value) {
  return static_cast<int>(handle->SetVariable(name, value));
}

BOOL TessBaseAPISetDebugVariable(TessBaseAPI *handle, const char *name, const char *value) {
  return static_cast<int>(handle->SetDebugVariable(name, value));
}

BOOL TessBaseAPIGetIntVariable(const TessBaseAPI *handle, const char *name, int *value) {
  return static_cast<int>(handle->GetIntVariable(name, value));
}

BOOL TessBaseAPIGetBoolVariable(const TessBaseAPI *handle, const char *name, BOOL *value) {
  bool boolValue;
  bool result = handle->GetBoolVariable(name, &boolValue);
  if (result) {
    *value = static_cast<int>(boolValue);
  }
  return static_cast<int>(result);
}

BOOL TessBaseAPIGetDoubleVariable(const TessBaseAPI *handle, const char *name, double *value) {
  return static_cast<int>(handle->GetDoubleVariable(name, value));
}

const char *TessBaseAPIGetStringVariable(const TessBaseAPI *handle, const char *name) {
  return handle->GetStringVariable(name);
}

void TessBaseAPIPrintVariables(const TessBaseAPI *handle, FILE *fp) {
  handle->PrintVariables(fp);
}

BOOL TessBaseAPIPrintVariablesToFile(const TessBaseAPI *handle, const char *filename) {
  FILE *fp = fopen(filename, "w");
  if (fp != nullptr) {
    handle->PrintVariables(fp);
    fclose(fp);
    return TRUE;
  }
  return FALSE;
}

int TessBaseAPIInit4(TessBaseAPI *handle, const char *datapath, const char *language,
                     TessOcrEngineMode mode, const char **configs, int configs_size, char **vars_vec,
                     char **vars_values, size_t vars_vec_size, BOOL set_only_non_debug_params) {
  std::vector<std::string> varNames;
  std::vector<std::string> varValues;
  if (vars_vec != nullptr && vars_values != nullptr) {
    for (size_t i = 0; i < vars_vec_size; i++) {
      varNames.push_back(vars_vec[i]);
      varValues.push_back(vars_values[i]);
    }
  }

  return handle->Init(datapath, language, mode, configs, configs_size, &varNames, &varValues,
                      set_only_non_debug_params != 0);
}

int TessBaseAPIInit1(TessBaseAPI *handle, const char *datapath, const char *language,
                     TessOcrEngineMode oem, const char **configs, int configs_size) {
  return handle->Init(datapath, language, oem, configs, configs_size, nullptr, nullptr, false);
}

int TessBaseAPIInit2(TessBaseAPI *handle, const char *datapath, const char *language,
                     TessOcrEngineMode oem) {
  return handle->Init(datapath, language, oem);
}

int TessBaseAPIInit3(TessBaseAPI *handle, const char *datapath, const char *language) {
  return handle->Init(datapath, language);
}

const char *TessBaseAPIGetInitLanguagesAsString(const TessBaseAPI *handle) {
  return handle->GetInitLanguagesAsString();
}

char **TessBaseAPIGetLoadedLanguagesAsVector(const TessBaseAPI *handle) {
  std::vector<std::string> languages;
  handle->GetLoadedLanguagesAsVector(&languages);
  char **arr = new char *[languages.size() + 1];
<<<<<<< HEAD
  for (int index = 0; index < languages.size(); ++index) {
    arr[index] = _strdup(languages[index].c_str());
=======
  for (auto &language : languages) {
    arr[&language - &languages[0]] = strdup(language.c_str());
>>>>>>> 2071430b
  }
  arr[languages.size()] = nullptr;
  return arr;
}

char **TessBaseAPIGetAvailableLanguagesAsVector(const TessBaseAPI *handle) {
  std::vector<std::string> languages;
  handle->GetAvailableLanguagesAsVector(&languages);
  char **arr = new char *[languages.size() + 1];
<<<<<<< HEAD
  for (int index = 0; index < languages.size(); ++index) {
    arr[index] = _strdup(languages[index].c_str());
=======
  for (auto &language : languages) {
    arr[&language - &languages[0]] = strdup(language.c_str());
>>>>>>> 2071430b
  }
  arr[languages.size()] = nullptr;
  return arr;
}

#ifndef DISABLED_LEGACY_ENGINE
int TessBaseAPIInitLangMod(TessBaseAPI *handle, const char *datapath, const char *language) {
  return handle->InitLangMod(datapath, language);
}
#endif

void TessBaseAPIInitForAnalysePage(TessBaseAPI *handle) {
  handle->InitForAnalysePage();
}

void TessBaseAPIReadConfigFile(TessBaseAPI *handle, const char *filename) {
  handle->ReadConfigFile(filename);
}

void TessBaseAPIReadDebugConfigFile(TessBaseAPI *handle, const char *filename) {
  handle->ReadDebugConfigFile(filename);
}

void TessBaseAPISetPageSegMode(TessBaseAPI *handle, TessPageSegMode mode) {
  handle->SetPageSegMode(mode);
}

TessPageSegMode TessBaseAPIGetPageSegMode(const TessBaseAPI *handle) {
  return handle->GetPageSegMode();
}

char *TessBaseAPIRect(TessBaseAPI *handle, const unsigned char *imagedata, int bytes_per_pixel,
                      int bytes_per_line, int left, int top, int width, int height) {
  return handle->TesseractRect(imagedata, bytes_per_pixel, bytes_per_line, left, top, width,
                               height);
}

#ifndef DISABLED_LEGACY_ENGINE
void TessBaseAPIClearAdaptiveClassifier(TessBaseAPI *handle) {
  handle->ClearAdaptiveClassifier();
}
#endif

void TessBaseAPISetImage(TessBaseAPI *handle, const unsigned char *imagedata, int width, int height,
                         int bytes_per_pixel, int bytes_per_line) {
  handle->SetImage(imagedata, width, height, bytes_per_pixel, bytes_per_line);
}

void TessBaseAPISetImage2(TessBaseAPI *handle, struct Pix *pix) {
  return handle->SetImage(pix);
}

void TessBaseAPISetSourceResolution(TessBaseAPI *handle, int ppi) {
  handle->SetSourceResolution(ppi);
}

void TessBaseAPISetRectangle(TessBaseAPI *handle, int left, int top, int width, int height) {
  handle->SetRectangle(left, top, width, height);
}

struct Pix *TessBaseAPIGetThresholdedImage(TessBaseAPI *handle) {
  return handle->GetThresholdedImage();
}

void TessBaseAPIClearPersistentCache(TessBaseAPI * /*handle*/) {
  TessBaseAPI::ClearPersistentCache();
}

#ifndef DISABLED_LEGACY_ENGINE

BOOL TessBaseAPIDetectOrientationScript(TessBaseAPI *handle, int *orient_deg, float *orient_conf,
                                        const char **script_name, float *script_conf) {
  auto success = handle->DetectOrientationScript(orient_deg, orient_conf, script_name, script_conf);
  return static_cast<BOOL>(success);
}

#endif

struct Boxa *TessBaseAPIGetRegions(TessBaseAPI *handle, struct Pixa **pixa) {
  return handle->GetRegions(pixa);
}

struct Boxa *TessBaseAPIGetTextlines(TessBaseAPI *handle, struct Pixa **pixa, int **blockids) {
  return handle->GetTextlines(pixa, blockids);
}

struct Boxa *TessBaseAPIGetTextlines1(TessBaseAPI *handle, const BOOL raw_image,
                                      const int raw_padding, struct Pixa **pixa, int **blockids,
                                      int **paraids) {
  return handle->GetTextlines(raw_image != 0, raw_padding, pixa, blockids, paraids);
}

struct Boxa *TessBaseAPIGetStrips(TessBaseAPI *handle, struct Pixa **pixa, int **blockids) {
  return handle->GetStrips(pixa, blockids);
}

struct Boxa *TessBaseAPIGetWords(TessBaseAPI *handle, struct Pixa **pixa) {
  return handle->GetWords(pixa);
}

struct Boxa *TessBaseAPIGetConnectedComponents(TessBaseAPI *handle, struct Pixa **cc) {
  return handle->GetConnectedComponents(cc);
}

struct Boxa *TessBaseAPIGetComponentImages(TessBaseAPI *handle, TessPageIteratorLevel level,
                                           BOOL text_only, struct Pixa **pixa, int **blockids) {
  return handle->GetComponentImages(level, static_cast<bool>(text_only), pixa, blockids);
}

struct Boxa *TessBaseAPIGetComponentImages1(TessBaseAPI *handle, const TessPageIteratorLevel level,
                                            const BOOL text_only, const BOOL raw_image,
                                            const int raw_padding, struct Pixa **pixa,
                                            int **blockids, int **paraids) {
  return handle->GetComponentImages(level, static_cast<bool>(text_only), raw_image != 0,
                                    raw_padding, pixa, blockids, paraids);
}

int TessBaseAPIGetThresholdedImageScaleFactor(const TessBaseAPI *handle) {
  return handle->GetThresholdedImageScaleFactor();
}

TessPageIterator *TessBaseAPIAnalyseLayout(TessBaseAPI *handle) {
  return handle->AnalyseLayout();
}

int TessBaseAPIRecognize(TessBaseAPI *handle, ETEXT_DESC *monitor) {
  return handle->Recognize(monitor);
}

BOOL TessBaseAPIProcessPages(TessBaseAPI *handle, const char *filename, const char *retry_config,
                             int timeout_millisec, TessResultRenderer *renderer) {
  return static_cast<int>(handle->ProcessPages(filename, retry_config, timeout_millisec, renderer));
}

BOOL TessBaseAPIProcessPage(TessBaseAPI *handle, struct Pix *pix, int page_index,
                            const char *filename, const char *retry_config, int timeout_millisec,
                            TessResultRenderer *renderer) {
  return static_cast<int>(
      handle->ProcessPage(pix, page_index, filename, retry_config, timeout_millisec, renderer));
}

TessResultIterator *TessBaseAPIGetIterator(TessBaseAPI *handle) {
  return handle->GetIterator();
}

TessMutableIterator *TessBaseAPIGetMutableIterator(TessBaseAPI *handle) {
  return handle->GetMutableIterator();
}

char *TessBaseAPIGetUTF8Text(TessBaseAPI *handle) {
  return handle->GetUTF8Text();
}

char *TessBaseAPIGetHOCRText(TessBaseAPI *handle, int page_number) {
  return handle->GetHOCRText(nullptr, page_number);
}

char *TessBaseAPIGetAltoText(TessBaseAPI *handle, int page_number) {
  return handle->GetAltoText(page_number);
}

char *TessBaseAPIGetTsvText(TessBaseAPI *handle, int page_number) {
  return handle->GetTSVText(page_number);
}

char *TessBaseAPIGetBoxText(TessBaseAPI *handle, int page_number) {
  return handle->GetBoxText(page_number);
}

char *TessBaseAPIGetWordStrBoxText(TessBaseAPI *handle, int page_number) {
  return handle->GetWordStrBoxText(page_number);
}

char *TessBaseAPIGetLSTMBoxText(TessBaseAPI *handle, int page_number) {
  return handle->GetLSTMBoxText(page_number);
}

char *TessBaseAPIGetUNLVText(TessBaseAPI *handle) {
  return handle->GetUNLVText();
}

int TessBaseAPIMeanTextConf(TessBaseAPI *handle) {
  return handle->MeanTextConf();
}

int *TessBaseAPIAllWordConfidences(TessBaseAPI *handle) {
  return handle->AllWordConfidences();
}

#ifndef DISABLED_LEGACY_ENGINE
BOOL TessBaseAPIAdaptToWordStr(TessBaseAPI *handle, TessPageSegMode mode, const char *wordstr) {
  return static_cast<int>(handle->AdaptToWordStr(mode, wordstr));
}
#endif

void TessBaseAPIClear(TessBaseAPI *handle) {
  handle->Clear();
}

void TessBaseAPIEnd(TessBaseAPI *handle) {
  handle->End();
}

int TessBaseAPIIsValidWord(TessBaseAPI *handle, const char *word) {
  return handle->IsValidWord(word);
}

BOOL TessBaseAPIGetTextDirection(TessBaseAPI *handle, int *out_offset, float *out_slope) {
  return static_cast<int>(handle->GetTextDirection(out_offset, out_slope));
}

const char *TessBaseAPIGetUnichar(TessBaseAPI *handle, int unichar_id) {
  return handle->GetUnichar(unichar_id);
}

void TessBaseAPISetMinOrientationMargin(TessBaseAPI *handle, double margin) {
  handle->set_min_orientation_margin(margin);
}

int TessBaseAPINumDawgs(const TessBaseAPI *handle) {
  return handle->NumDawgs();
}

TessOcrEngineMode TessBaseAPIOem(const TessBaseAPI *handle) {
  return handle->oem();
}

void TessBaseGetBlockTextOrientations(TessBaseAPI *handle, int **block_orientation,
                                      bool **vertical_writing) {
  handle->GetBlockTextOrientations(block_orientation, vertical_writing);
}

void TessPageIteratorDelete(TessPageIterator *handle) {
  delete handle;
}

TessPageIterator *TessPageIteratorCopy(const TessPageIterator *handle) {
  return new TessPageIterator(*handle);
}

void TessPageIteratorBegin(TessPageIterator *handle) {
  handle->Begin();
}

BOOL TessPageIteratorNext(TessPageIterator *handle, TessPageIteratorLevel level) {
  return static_cast<int>(handle->Next(level));
}

BOOL TessPageIteratorIsAtBeginningOf(const TessPageIterator *handle, TessPageIteratorLevel level) {
  return static_cast<int>(handle->IsAtBeginningOf(level));
}

BOOL TessPageIteratorIsAtFinalElement(const TessPageIterator *handle, TessPageIteratorLevel level,
                                      TessPageIteratorLevel element) {
  return static_cast<int>(handle->IsAtFinalElement(level, element));
}

BOOL TessPageIteratorBoundingBox(const TessPageIterator *handle, TessPageIteratorLevel level,
                                 int *left, int *top, int *right, int *bottom) {
  return static_cast<int>(handle->BoundingBox(level, left, top, right, bottom));
}

TessPolyBlockType TessPageIteratorBlockType(const TessPageIterator *handle) {
  return handle->BlockType();
}

struct Pix *TessPageIteratorGetBinaryImage(const TessPageIterator *handle,
                                           TessPageIteratorLevel level) {
  return handle->GetBinaryImage(level);
}

struct Pix *TessPageIteratorGetImage(const TessPageIterator *handle, TessPageIteratorLevel level,
                                     int padding, struct Pix *original_image, int *left, int *top) {
  return handle->GetImage(level, padding, original_image, left, top);
}

BOOL TessPageIteratorBaseline(const TessPageIterator *handle, TessPageIteratorLevel level, int *x1,
                              int *y1, int *x2, int *y2) {
  return static_cast<int>(handle->Baseline(level, x1, y1, x2, y2));
}

void TessPageIteratorOrientation(TessPageIterator *handle, TessOrientation *orientation,
                                 TessWritingDirection *writing_direction,
                                 TessTextlineOrder *textline_order, float *deskew_angle) {
  handle->Orientation(orientation, writing_direction, textline_order, deskew_angle);
}

void TessPageIteratorParagraphInfo(TessPageIterator *handle,
                                   TessParagraphJustification *justification, BOOL *is_list_item,
                                   BOOL *is_crown, int *first_line_indent) {
  bool bool_is_list_item;
  bool bool_is_crown;
  handle->ParagraphInfo(justification, &bool_is_list_item, &bool_is_crown, first_line_indent);
  if (is_list_item != nullptr) {
    *is_list_item = static_cast<int>(bool_is_list_item);
  }
  if (is_crown != nullptr) {
    *is_crown = static_cast<int>(bool_is_crown);
  }
}

void TessResultIteratorDelete(TessResultIterator *handle) {
  delete handle;
}

TessResultIterator *TessResultIteratorCopy(const TessResultIterator *handle) {
  return new TessResultIterator(*handle);
}

TessPageIterator *TessResultIteratorGetPageIterator(TessResultIterator *handle) {
  return handle;
}

const TessPageIterator *TessResultIteratorGetPageIteratorConst(const TessResultIterator *handle) {
  return handle;
}

TessChoiceIterator *TessResultIteratorGetChoiceIterator(const TessResultIterator *handle) {
  return new TessChoiceIterator(*handle);
}

BOOL TessResultIteratorNext(TessResultIterator *handle, TessPageIteratorLevel level) {
  return static_cast<int>(handle->Next(level));
}

char *TessResultIteratorGetUTF8Text(const TessResultIterator *handle, TessPageIteratorLevel level) {
  return handle->GetUTF8Text(level);
}

float TessResultIteratorConfidence(const TessResultIterator *handle, TessPageIteratorLevel level) {
  return handle->Confidence(level);
}

const char *TessResultIteratorWordRecognitionLanguage(const TessResultIterator *handle) {
  return handle->WordRecognitionLanguage();
}

const char *TessResultIteratorWordFontAttributes(const TessResultIterator *handle, BOOL *is_bold,
                                                 BOOL *is_italic, BOOL *is_underlined,
                                                 BOOL *is_monospace, BOOL *is_serif,
                                                 BOOL *is_smallcaps, int *pointsize, int *font_id) {
  bool bool_is_bold;
  bool bool_is_italic;
  bool bool_is_underlined;
  bool bool_is_monospace;
  bool bool_is_serif;
  bool bool_is_smallcaps;
  const char *ret = handle->WordFontAttributes(&bool_is_bold, &bool_is_italic, &bool_is_underlined,
                                               &bool_is_monospace, &bool_is_serif,
                                               &bool_is_smallcaps, pointsize, font_id);
  if (is_bold != nullptr) {
    *is_bold = static_cast<int>(bool_is_bold);
  }
  if (is_italic != nullptr) {
    *is_italic = static_cast<int>(bool_is_italic);
  }
  if (is_underlined != nullptr) {
    *is_underlined = static_cast<int>(bool_is_underlined);
  }
  if (is_monospace != nullptr) {
    *is_monospace = static_cast<int>(bool_is_monospace);
  }
  if (is_serif != nullptr) {
    *is_serif = static_cast<int>(bool_is_serif);
  }
  if (is_smallcaps != nullptr) {
    *is_smallcaps = static_cast<int>(bool_is_smallcaps);
  }
  return ret;
}

BOOL TessResultIteratorWordIsFromDictionary(const TessResultIterator *handle) {
  return static_cast<int>(handle->WordIsFromDictionary());
}

BOOL TessResultIteratorWordIsNumeric(const TessResultIterator *handle) {
  return static_cast<int>(handle->WordIsNumeric());
}

BOOL TessResultIteratorSymbolIsSuperscript(const TessResultIterator *handle) {
  return static_cast<int>(handle->SymbolIsSuperscript());
}

BOOL TessResultIteratorSymbolIsSubscript(const TessResultIterator *handle) {
  return static_cast<int>(handle->SymbolIsSubscript());
}

BOOL TessResultIteratorSymbolIsDropcap(const TessResultIterator *handle) {
  return static_cast<int>(handle->SymbolIsDropcap());
}

void TessChoiceIteratorDelete(TessChoiceIterator *handle) {
  delete handle;
}

BOOL TessChoiceIteratorNext(TessChoiceIterator *handle) {
  return static_cast<int>(handle->Next());
}

const char *TessChoiceIteratorGetUTF8Text(const TessChoiceIterator *handle) {
  return handle->GetUTF8Text();
}

float TessChoiceIteratorConfidence(const TessChoiceIterator *handle) {
  return handle->Confidence();
}

ETEXT_DESC *TessMonitorCreate() {
  return new ETEXT_DESC();
}

void TessMonitorDelete(ETEXT_DESC *monitor) {
  delete monitor;
}

void TessMonitorSetCancelFunc(ETEXT_DESC *monitor, TessCancelFunc cancelFunc) {
  monitor->cancel = cancelFunc;
}

void TessMonitorSetCancelThis(ETEXT_DESC *monitor, void *cancelThis) {
  monitor->cancel_this = cancelThis;
}

void *TessMonitorGetCancelThis(ETEXT_DESC *monitor) {
  return monitor->cancel_this;
}

void TessMonitorSetProgressFunc(ETEXT_DESC *monitor, TessProgressFunc progressFunc) {
  monitor->progress_callback2 = progressFunc;
}

int TessMonitorGetProgress(ETEXT_DESC *monitor) {
  return monitor->progress;
}

void TessMonitorSetDeadlineMSecs(ETEXT_DESC *monitor, int deadline) {
  monitor->set_deadline_msecs(deadline);
}<|MERGE_RESOLUTION|>--- conflicted
+++ resolved
@@ -236,13 +236,8 @@
   std::vector<std::string> languages;
   handle->GetLoadedLanguagesAsVector(&languages);
   char **arr = new char *[languages.size() + 1];
-<<<<<<< HEAD
-  for (int index = 0; index < languages.size(); ++index) {
-    arr[index] = _strdup(languages[index].c_str());
-=======
   for (auto &language : languages) {
-    arr[&language - &languages[0]] = strdup(language.c_str());
->>>>>>> 2071430b
+    arr[&language - &languages[0]] = _strdup(language.c_str());
   }
   arr[languages.size()] = nullptr;
   return arr;
@@ -252,13 +247,8 @@
   std::vector<std::string> languages;
   handle->GetAvailableLanguagesAsVector(&languages);
   char **arr = new char *[languages.size() + 1];
-<<<<<<< HEAD
-  for (int index = 0; index < languages.size(); ++index) {
-    arr[index] = _strdup(languages[index].c_str());
-=======
   for (auto &language : languages) {
-    arr[&language - &languages[0]] = strdup(language.c_str());
->>>>>>> 2071430b
+    arr[&language - &languages[0]] = _strdup(language.c_str());
   }
   arr[languages.size()] = nullptr;
   return arr;
