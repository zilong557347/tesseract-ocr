///////////////////////////////////////////////////////////////////////
// File:        scrollview.h
// Description: ScrollView
// Author:      Joern Wanke
//
// (C) Copyright 2007, Google Inc.
// Licensed under the Apache License, Version 2.0 (the "License");
// you may not use this file except in compliance with the License.
// You may obtain a copy of the License at
// http://www.apache.org/licenses/LICENSE-2.0
// Unless required by applicable law or agreed to in writing, software
// distributed under the License is distributed on an "AS IS" BASIS,
// WITHOUT WARRANTIES OR CONDITIONS OF ANY KIND, either express or implied.
// See the License for the specific language governing permissions and
// limitations under the License.
//
///////////////////////////////////////////////////////////////////////
//
// ScrollView is designed as an UI which can be run remotely. This is the
// client code for it, the server part is written in java. The client consists
// mainly of 2 parts:
// The "core" ScrollView which sets up the remote connection,
// takes care of event handling etc.
// The other part of ScrollView consists of predefined API calls through LUA,
// which can basically be used to get a zoomable canvas in which it is possible
// to draw lines, text etc.
// Technically, thanks to LUA, its even possible to bypass the here defined LUA
// API calls at all and generate a java user interface from scratch (or
// basically generate any kind of java program, possibly even dangerous ones).

#ifndef TESSERACT_VIEWER_SCROLLVIEW_H_
#define TESSERACT_VIEWER_SCROLLVIEW_H_

#include <cstdio>
#include <mutex>

<<<<<<< HEAD
#include <tesseract/platform.h>   // for TS_PRINTFLIKE and TS_FORMAT_STRING
=======
struct Pix;

namespace tesseract {
>>>>>>> 7dca63ca

class ScrollView;
class SVNetwork;
class SVSemaphore;
struct SVPolyLineBuffer;

enum SVEventType {
  SVET_DESTROY,    // Window has been destroyed by user.
  SVET_EXIT,       // User has destroyed the last window by clicking on the 'X'.
  SVET_CLICK,      // Left button pressed.
  SVET_SELECTION,  // Left button selection.
  SVET_INPUT,      // There is some input (single key or a whole string).
  SVET_MOUSE,      // The mouse has moved with a button pressed.
  SVET_MOTION,     // The mouse has moved with no button pressed.
  SVET_HOVER,      // The mouse has stayed still for a second.
  SVET_POPUP,      // A command selected through a popup menu.
  SVET_MENU,       // A command selected through the menubar.
  SVET_ANY,        // Any of the above.

  SVET_COUNT       // Array sizing.
};

struct SVEvent {
  ~SVEvent() { delete [] parameter; }
  SVEvent* copy();
  SVEventType type = SVET_DESTROY; // What kind of event.
  ScrollView* window = nullptr; // Window event relates to.
  char* parameter = nullptr; // Any string that might have been passed as argument.
  int x = 0;           // Coords of click or selection.
  int y = 0;
  int x_size = 0;      // Size of selection.
  int y_size = 0;
  int command_id = 0;  // The ID of the possibly associated event (e.g. MENU)
  int counter = 0;     // Used to detect which kind of event to process next.

  SVEvent() = default;
  SVEvent(const SVEvent&);
  SVEvent& operator=(const SVEvent&);
};

// The SVEventHandler class is used for Event handling: If you register your
// class as SVEventHandler to a ScrollView Window, the SVEventHandler will be
// called whenever an appropriate event occurs.
class SVEventHandler {
  public:
    virtual ~SVEventHandler();

// Gets called by the SV Window. Does nothing on default, overwrite this
// to implement the desired behaviour
    virtual void Notify(const SVEvent* sve) { (void)sve; }
};

// The ScrollView class provides the external API to the scrollviewer process.
// The scrollviewer process manages windows and displays images, graphics and
// text while allowing the user to zoom and scroll the windows arbitrarily.
// Each ScrollView class instance represents one window, and stuff is drawn in
// the window through method calls on the class. The constructor is used to
// create the class instance (and the window).

class ScrollView {
 public:
// Color enum for pens and brushes.
  enum Color {
    NONE,
    BLACK,
    WHITE,
    RED,
    YELLOW,
    GREEN,
    CYAN,
    BLUE,
    MAGENTA,
    AQUAMARINE,
    DARK_SLATE_BLUE,
    LIGHT_BLUE,
    MEDIUM_BLUE,
    MIDNIGHT_BLUE,
    NAVY_BLUE,
    SKY_BLUE,
    SLATE_BLUE,
    STEEL_BLUE,
    CORAL,
    BROWN,
    SANDY_BROWN,
    GOLD,
    GOLDENROD,
    DARK_GREEN,
    DARK_OLIVE_GREEN,
    FOREST_GREEN,
    LIME_GREEN,
    PALE_GREEN,
    YELLOW_GREEN,
    LIGHT_GREY,
    DARK_SLATE_GREY,
    DIM_GREY,
    GREY,
    KHAKI,
    MAROON,
    ORANGE,
    ORCHID,
    PINK,
    PLUM,
    INDIAN_RED,
    ORANGE_RED,
    VIOLET_RED,
    SALMON,
    TAN,
    TURQUOISE,
    DARK_TURQUOISE,
    VIOLET,
    WHEAT,
    GREEN_YELLOW  // Make sure this one is last.
};

  ~ScrollView();

#ifndef GRAPHICS_DISABLED

// Create a window. The pixel size of the window may be 0,0, in which case
// a default size is selected based on the size of your canvas.
// The canvas may not be 0,0 in size!
  ScrollView(const char* name, int x_pos, int y_pos, int x_size, int y_size,
             int x_canvas_size, int y_canvas_size);
// With a flag whether the x axis is reversed.
  ScrollView(const char* name, int x_pos, int y_pos, int x_size, int y_size,
             int x_canvas_size, int y_canvas_size, bool y_axis_reversed);
// Connect to a server other than localhost.
  ScrollView(const char* name, int x_pos, int y_pos, int x_size, int y_size,
             int x_canvas_size, int y_canvas_size, bool y_axis_reversed,
             const char* server_name);
/*******************************************************************************
* Event handling
* To register as listener, the class has to derive from the SVEventHandler
* class, which consists of a notifyMe(SVEvent*) function that should be
* overwritten to process the event the way you want.
*******************************************************************************/

// Add an Event Listener to this ScrollView Window.
  void AddEventHandler(SVEventHandler* listener);

// Block until an event of the given type is received.
  SVEvent* AwaitEvent(SVEventType type);

// Block until any event on any window is received.
  SVEvent* AwaitEventAnyWindow();

/*******************************************************************************
* Getters and Setters
*******************************************************************************/

// Returns the title of the window.
  const char* GetName() { return window_name_; }

// Returns the unique ID of the window.
  int GetId() { return window_id_; }

/*******************************************************************************
* API functions for LUA calls
* the implementations for these can be found in svapi.cc
* (keep in mind that the window is actually created through the ScrollView
* constructor, so this is not listed here)
*******************************************************************************/

// Draw a Pix on (x,y).
  void Image(Pix* image, int x_pos, int y_pos);

// Flush buffers and update display.
  static void Update();

// Exit the program.
  static void Exit();

// Update the contents of a specific window.
  void UpdateWindow();

// Erase all content from the window, but do not destroy it.
  void Clear();

// Set pen color with an enum.
  void Pen(Color color);

// Set pen color to RGB (0-255).
  void Pen(int red, int green, int blue);

// Set pen color to RGBA (0-255).
  void Pen(int red, int green, int blue, int alpha);

// Set brush color with an enum.
  void Brush(Color color);

// Set brush color to RGB (0-255).
  void Brush(int red, int green, int blue);

// Set brush color to RGBA (0-255).
  void Brush(int red, int green, int blue, int alpha);

// Set attributes for future text, like font name (e.g.
// "Times New Roman"), font size etc..
// Note: The underlined flag is currently not supported
  void TextAttributes(const char* font, int pixel_size,
                      bool bold, bool italic, bool underlined);

// Draw line from (x1,y1) to (x2,y2) with the current pencolor.
  void Line(int x1, int y1, int x2, int y2);

// Set the stroke width of the pen.
  void Stroke(float width);

// Draw a rectangle given upper left corner and lower right corner.
// The current pencolor is used as outline, the brushcolor to fill the shape.
  void Rectangle(int x1, int y1, int x2, int y2);

// Draw an ellipse centered on (x,y).
// The current pencolor is used as outline, the brushcolor to fill the shape.
  void Ellipse(int x, int y, int width, int height);

// Draw text with the current pencolor
  void Text(int x, int y, const char* mystring);

// Draw an image from a local filename. This should be faster than createImage.
// WARNING: This only works on a local machine. This also only works image
// types supported by java (like bmp,jpeg,gif,png) since the image is opened by
// the server.
  void Image(const char* image, int x_pos, int y_pos);

// Set the current position to draw from (x,y). In conjunction with...
  void SetCursor(int x, int y);

// ...this function, which draws a line from the current to (x,y) and then
// sets the new position to the new (x,y), this can be used to easily draw
// polygons using vertices
  void DrawTo(int x, int y);

// Set the SVWindow visible/invisible.
  void SetVisible(bool visible);

// Set the SVWindow always on top or not always on top.
  void AlwaysOnTop(bool b);

// Shows a modal dialog with "msg" as question and returns 'y' or 'n'.
  int ShowYesNoDialog(const char* msg);

// Shows a modal dialog with "msg" as question and returns a char* string.
// Constraint: As return, only words (e.g. no whitespaces etc.) are allowed.
  char* ShowInputDialog(const char* msg);

// Adds a messagebox to the SVWindow. This way, it can show the messages...
  void AddMessageBox();

// ...which can be added by this command.
// This is intended as an "debug" output window.
  void AddMessage(TS_FORMAT_STRING(const char* fmt), ...) TS_PRINTFLIKE(1, 2);

// Zoom the window to the rectangle given upper left corner and
// lower right corner.
  void ZoomToRectangle(int x1, int y1, int x2, int y2);

// Custom messages (manipulating java code directly) can be send through this.
// Send a message to the server and attach the Id of the corresponding window.
// Note: This should only be called if you are know what you are doing, since
// you are fiddling with the Java objects on the server directly. Calling
// this just for fun will likely break your application!
// It is public so you can actually take use of the LUA functionalities, but
// be careful!
  void SendMsg(TS_FORMAT_STRING(const char* fmt), ...) TS_PRINTFLIKE(1, 2);

// Custom messages (manipulating java code directly) can be send through this.
// Send a message to the server without adding the
// window id. Used for global events like Exit().
// Note: This should only be called if you are know what you are doing, since
// you are fiddling with the Java objects on the server directly. Calling
// this just for fun will likely break your application!
// It is public so you can actually take use of the LUA functionalities, but
// be careful!
  static void SendRawMessage(const char* msg);

/*******************************************************************************
* Add new menu entries to parent. If parent is "", the entry gets added to the
* main menubar (toplevel).
*******************************************************************************/
// This adds a new submenu to the menubar.
  void MenuItem(const char* parent, const char* name);

// This adds a new (normal) menu entry with an associated eventID, which should
// be unique among menubar eventIDs.
  void MenuItem(const char* parent, const char* name, int cmdEvent);

  // This adds a new checkbox entry, which might initially be flagged.
  void MenuItem(const char* parent, const char* name,
                int cmdEvent, bool flagged);

// This adds a new popup submenu to the popup menu. If parent is "", the entry
// gets added at "toplevel" popupmenu.
  void PopupItem(const char* parent, const char* name);

// This adds a new popup entry with the associated eventID, which should be
// unique among popup eventIDs.
// If value and desc are given, on a click the server will ask you to modify
// the value and return the new value.
  void PopupItem(const char* parent, const char* name,
                 int cmdEvent, const char* value, const char* desc);

// Returns the correct Y coordinate for a window, depending on whether it might
// have to be flipped (by ySize).
  int TranslateYCoordinate(int y);

  char Wait();

 private:
// Transfers a binary Image.
  void TransferBinaryImage(struct Pix* image);
// Transfers a gray scale Image.
  void TransferGrayImage(struct Pix* image);
// Transfers a 32-Bit Image.
  void Transfer32bppImage(struct Pix* image);

// Sets up ScrollView, depending on the variables from the constructor.
  void Initialize(const char* name, int x_pos, int y_pos, int x_size,
                  int y_size, int x_canvas_size, int y_canvas_size,
                  bool y_axis_reversed, const char* server_name);

// Send the current buffered polygon (if any) and clear it.
  void SendPolygon();

  // Start the message receiving thread.
  static void MessageReceiver();

// Place an event into the event_table (synchronized).
  void SetEvent(SVEvent* svevent);

// Wake up the semaphore.
  void Signal();

// Returns the unique, shared network stream.
  static SVNetwork* GetStream() { return stream_; }

  // Starts a new event handler.
  // Called asynchronously whenever a new window is created.
  void StartEventHandler();

// Escapes the ' character with a \, so it can be processed by LUA.
  char* AddEscapeChars(const char* input);

  // The event handler for this window.
  SVEventHandler* event_handler_;
  // The name of the window.
  const char* window_name_;
  // The id of the window.
  int window_id_;
  // The points of the currently under-construction polyline.
  SVPolyLineBuffer* points_;
  // Whether the axis is reversed.
  bool y_axis_is_reversed_;
  // Set to true only after the event handler has terminated.
  bool event_handler_ended_;
  // If the y axis is reversed, flip all y values by ySize.
  int y_size_;
  // # of created windows (used to assign an id to each ScrollView* for svmap).
  static int nr_created_windows_;
  // Serial number of sent images to ensure that the viewer knows they
  // are distinct.
  static int image_index_;

  // The stream through which the c++ client is connected to the server.
  static SVNetwork* stream_;

  // Table of all the currently queued events.
  SVEvent* event_table_[SVET_COUNT];

  // Mutex to access the event_table_ in a synchronized fashion.
  std::mutex* mutex_;

  // Semaphore to the thread belonging to this window.
  SVSemaphore* semaphore_;
#endif // !GRAPHICS_DISABLED
};

} // namespace tesseract

#endif  // TESSERACT_VIEWER_SCROLLVIEW_H_<|MERGE_RESOLUTION|>--- conflicted
+++ resolved
@@ -34,13 +34,12 @@
 #include <cstdio>
 #include <mutex>
 
-<<<<<<< HEAD
 #include <tesseract/platform.h>   // for TS_PRINTFLIKE and TS_FORMAT_STRING
-=======
+
+
 struct Pix;
 
 namespace tesseract {
->>>>>>> 7dca63ca
 
 class ScrollView;
 class SVNetwork;
