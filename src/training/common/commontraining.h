// Copyright 2008 Google Inc. All Rights Reserved.
// Author: scharron@google.com (Samuel Charron)
//
// Licensed under the Apache License, Version 2.0 (the "License");
// you may not use this file except in compliance with the License.
// You may obtain a copy of the License at
// http://www.apache.org/licenses/LICENSE-2.0
// Unless required by applicable law or agreed to in writing, software
// distributed under the License is distributed on an "AS IS" BASIS,
// WITHOUT WARRANTIES OR CONDITIONS OF ANY KIND, either express or implied.
// See the License for the specific language governing permissions and
// limitations under the License.

#ifndef TESSERACT_TRAINING_COMMONTRAINING_H_
#define TESSERACT_TRAINING_COMMONTRAINING_H_

#ifdef HAVE_CONFIG_H
#  include "config_auto.h"
#endif

<<<<<<< HEAD
#include "export.h"
#include <tesseract/export.h>
=======
>>>>>>> 87b0a4de
#include "commandlineflags.h"
#include "export.h"
#include "tprintf.h"

#include <tesseract/baseapi.h>

#include <memory>

TESS_COMMON_TRAINING_API
<<<<<<< HEAD
void ParseArguments(int* argc, const char*** argv);
=======
void ParseArguments(int *argc, char ***argv);
>>>>>>> 87b0a4de

namespace tesseract {

// Check whether the shared tesseract library is the right one.
// This function must be inline because otherwise it would be part of
// the shared library, so it could not compare the versions.
static inline void CheckSharedLibraryVersion() {
#ifdef HAVE_CONFIG_H
  if (!!strcmp(TESSERACT_VERSION_STR, TessBaseAPI::Version())) {
    tprintf(
        "ERROR: shared library version mismatch (was %s, expected %s\n"
        "Did you use a wrong shared tesseract library?\n",
        TessBaseAPI::Version(), TESSERACT_VERSION_STR);
    exit(1);
  }
#endif
}

} // namespace tesseract

#ifndef DISABLED_LEGACY_ENGINE

#  include "cluster.h"
#  include "featdefs.h"
#  include "intproto.h"
#  include "oldlist.h"

namespace tesseract {
class Classify;
class MasterTrainer;
class ShapeTable;
} // namespace tesseract

//////////////////////////////////////////////////////////////////////////////
// Globals ///////////////////////////////////////////////////////////////////
//////////////////////////////////////////////////////////////////////////////

TESS_COMMON_TRAINING_API
extern tesseract::FEATURE_DEFS_STRUCT feature_defs;

// Must be defined in the file that "implements" commonTraining facilities.
TESS_COMMON_TRAINING_API
extern tesseract::CLUSTERCONFIG Config;

//////////////////////////////////////////////////////////////////////////////
// Structs ///////////////////////////////////////////////////////////////////
//////////////////////////////////////////////////////////////////////////////
struct LABELEDLISTNODE {
  char *Label;
  int SampleCount;
  int font_sample_count;
  tesseract::LIST List;
};
using LABELEDLIST = LABELEDLISTNODE *;

struct MERGE_CLASS_NODE {
  char *Label;
  int NumMerged[MAX_NUM_PROTOS];
  tesseract::CLASS_TYPE Class;
};
using MERGE_CLASS = MERGE_CLASS_NODE *;

//////////////////////////////////////////////////////////////////////////////
// Functions /////////////////////////////////////////////////////////////////
//////////////////////////////////////////////////////////////////////////////

namespace tesseract {

// Helper loads shape table from the given file.
ShapeTable *LoadShapeTable(const std::string &file_prefix);
// Helper to write the shape_table.
TESS_COMMON_TRAINING_API
void WriteShapeTable(const std::string &file_prefix, const ShapeTable &shape_table);

// Creates a MasterTraininer and loads the training data into it:
// Initializes feature_defs and IntegerFX.
// Loads the shape_table if shape_table != nullptr.
// Loads initial unicharset from -U command-line option.
// If FLAGS_input_trainer is set, loads the majority of data from there, else:
//   Loads font info from -F option.
//   Loads xheights from -X option.
//   Loads samples from .tr files in remaining command-line args.
//   Deletes outliers and computes canonical samples.
//   If FLAGS_output_trainer is set, saves the trainer for future use.
// Computes canonical and cloud features.
// If shape_table is not nullptr, but failed to load, make a fake flat one,
// as shape clustering was not run.
TESS_COMMON_TRAINING_API
std::unique_ptr<MasterTrainer> LoadTrainingData(int argc, const char *const *argv, bool replication,
                                                ShapeTable **shape_table, std::string &file_prefix);

} // namespace tesseract.

TESS_COMMON_TRAINING_API
const char *GetNextFilename(int argc, const char *const *argv, int &tessoptind);

LABELEDLIST FindList(tesseract::LIST List, char *Label);

TESS_COMMON_TRAINING_API
LABELEDLIST NewLabeledList(const char *Label);

TESS_COMMON_TRAINING_API
void ReadTrainingSamples(const tesseract::FEATURE_DEFS_STRUCT &feature_defs,
                         const char *feature_name, int max_samples,
                         tesseract::UNICHARSET *unicharset, FILE *file,
                         tesseract::LIST *training_samples);

void WriteTrainingSamples(const tesseract::FEATURE_DEFS_STRUCT &FeatureDefs, char *Directory,
                          tesseract::LIST CharList, const char *program_feature_type);

TESS_COMMON_TRAINING_API
void FreeTrainingSamples(tesseract::LIST CharList);

TESS_COMMON_TRAINING_API
void FreeLabeledList(LABELEDLIST LabeledList);

TESS_COMMON_TRAINING_API
void FreeLabeledClassList(tesseract::LIST ClassListList);

TESS_COMMON_TRAINING_API
tesseract::CLUSTERER *SetUpForClustering(const tesseract::FEATURE_DEFS_STRUCT &FeatureDefs,
                                         LABELEDLIST CharSample, const char *program_feature_type);

TESS_COMMON_TRAINING_API
tesseract::LIST RemoveInsignificantProtos(tesseract::LIST ProtoList, bool KeepSigProtos,
                                          bool KeepInsigProtos, int N);

TESS_COMMON_TRAINING_API
void CleanUpUnusedData(tesseract::LIST ProtoList);

TESS_COMMON_TRAINING_API
void MergeInsignificantProtos(tesseract::LIST ProtoList, const char *label,
                              tesseract::CLUSTERER *Clusterer, tesseract::CLUSTERCONFIG *Config);

TESS_COMMON_TRAINING_API
MERGE_CLASS FindClass(tesseract::LIST List, const char *Label);

TESS_COMMON_TRAINING_API
MERGE_CLASS NewLabeledClass(const char *Label);

TESS_COMMON_TRAINING_API
tesseract::CLASS_STRUCT *SetUpForFloat2Int(const tesseract::UNICHARSET &unicharset,
                                           tesseract::LIST LabeledClassList);

void Normalize(float *Values);

TESS_COMMON_TRAINING_API
void FreeNormProtoList(tesseract::LIST CharList);

TESS_COMMON_TRAINING_API
void AddToNormProtosList(tesseract::LIST *NormProtoList, tesseract::LIST ProtoList, char *CharName);

TESS_COMMON_TRAINING_API
int NumberOfProtos(tesseract::LIST ProtoList, bool CountSigProtos, bool CountInsigProtos);

void allocNormProtos();

#endif // def DISABLED_LEGACY_ENGINE

#endif // TESSERACT_TRAINING_COMMONTRAINING_H_<|MERGE_RESOLUTION|>--- conflicted
+++ resolved
@@ -18,11 +18,7 @@
 #  include "config_auto.h"
 #endif
 
-<<<<<<< HEAD
-#include "export.h"
 #include <tesseract/export.h>
-=======
->>>>>>> 87b0a4de
 #include "commandlineflags.h"
 #include "export.h"
 #include "tprintf.h"
@@ -32,11 +28,7 @@
 #include <memory>
 
 TESS_COMMON_TRAINING_API
-<<<<<<< HEAD
-void ParseArguments(int* argc, const char*** argv);
-=======
-void ParseArguments(int *argc, char ***argv);
->>>>>>> 87b0a4de
+void ParseArguments(int* argc, const char ***argv);
 
 namespace tesseract {
 
