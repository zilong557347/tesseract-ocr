///////////////////////////////////////////////////////////////////////
// File:        merge_unicharsets.cpp
// Description: Simple tool to merge two or more unicharsets.
// Author:      Ray Smith
//
// (C) Copyright 2015, Google Inc.
// Licensed under the Apache License, Version 2.0 (the "License");
// you may not use this file except in compliance with the License.
// You may obtain a copy of the License at
// http://www.apache.org/licenses/LICENSE-2.0
// Unless required by applicable law or agreed to in writing, software
// distributed under the License is distributed on an "AS IS" BASIS,
// WITHOUT WARRANTIES OR CONDITIONS OF ANY KIND, either express or implied.
// See the License for the specific language governing permissions and
// limitations under the License.
//
///////////////////////////////////////////////////////////////////////

<<<<<<< HEAD
#include "common/commontraining.h"     // CheckSharedLibraryVersion
#include "unicharset.h"

#ifdef TESSERACT_STANDALONE
extern "C" int main(int argc, const char** argv)
#else
extern "C" int tesseract_merge_unicharsets_main(int argc, const char** argv)
#endif
{
=======
#include "commontraining.h" // CheckSharedLibraryVersion
#include "unicharset.h"

int main(int argc, char **argv) {
>>>>>>> 87b0a4de
  tesseract::CheckSharedLibraryVersion();

  if (argc > 1 && (!strcmp(argv[1], "-v") || !strcmp(argv[1], "--version"))) {
    printf("%s\n", tesseract::TessBaseAPI::Version());
    return 0;
  } else if (argc < 4) {
    // Print usage
    printf(
        "Usage: %s -v | --version |\n"
        "       %s unicharset-in-1 ... unicharset-in-n unicharset-out\n",
        argv[0], argv[0]);
    return 1;
  }

  tesseract::UNICHARSET input_unicharset, result_unicharset;
  for (int arg = 1; arg < argc - 1; ++arg) {
    // Load the input unicharset
    if (input_unicharset.load_from_file(argv[arg])) {
      printf("Loaded unicharset of size %d from file %s\n", input_unicharset.size(), argv[arg]);
      result_unicharset.AppendOtherUnicharset(input_unicharset);
    } else {
      printf("Failed to load unicharset from file %s!!\n", argv[arg]);
      exit(1);
    }
  }

  // Save the combined unicharset.
  if (result_unicharset.save_to_file(argv[argc - 1])) {
    printf("Wrote unicharset file %s.\n", argv[argc - 1]);
  } else {
    printf("Cannot save unicharset file %s.\n", argv[argc - 1]);
    exit(1);
  }
  return 0;
}<|MERGE_RESOLUTION|>--- conflicted
+++ resolved
@@ -16,22 +16,15 @@
 //
 ///////////////////////////////////////////////////////////////////////
 
-<<<<<<< HEAD
-#include "common/commontraining.h"     // CheckSharedLibraryVersion
+#include "common/commontraining.h" // CheckSharedLibraryVersion
 #include "unicharset.h"
 
 #ifdef TESSERACT_STANDALONE
-extern "C" int main(int argc, const char** argv)
+extern "C" int main(int argc, const char **argv)
 #else
-extern "C" int tesseract_merge_unicharsets_main(int argc, const char** argv)
+extern "C" int tesseract_merge_unicharsets_main(int argc, const char **argv)
 #endif
 {
-=======
-#include "commontraining.h" // CheckSharedLibraryVersion
-#include "unicharset.h"
-
-int main(int argc, char **argv) {
->>>>>>> 87b0a4de
   tesseract::CheckSharedLibraryVersion();
 
   if (argc > 1 && (!strcmp(argv[1], "-v") || !strcmp(argv[1], "--version"))) {
