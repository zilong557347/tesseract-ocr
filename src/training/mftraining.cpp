/******************************************************************************
 ** Filename:   mftraining.c
 ** Purpose:    Separates training pages into files for each character.
 **             Strips from files only the features and there parameters of
 **             the feature type mf.
 ** Author:     Dan Johnson
 ** Revisment:  Christy Russon
 **
 **  (c) Copyright Hewlett-Packard Company, 1988.
 ** Licensed under the Apache License, Version 2.0 (the "License");
 ** you may not use this file except in compliance with the License.
 ** You may obtain a copy of the License at
 ** http://www.apache.org/licenses/LICENSE-2.0
 ** Unless required by applicable law or agreed to in writing, software
 ** distributed under the License is distributed on an "AS IS" BASIS,
 ** WITHOUT WARRANTIES OR CONDITIONS OF ANY KIND, either express or implied.
 ** See the License for the specific language governing permissions and
 ** limitations under the License.
 ******************************************************************************/
/*----------------------------------------------------------------------------
          Include Files and Type Defines
----------------------------------------------------------------------------*/

#define _USE_MATH_DEFINES // for M_PI
#ifdef HAVE_CONFIG_H
#  include "config_auto.h"
#endif

#include <cmath> // for M_PI
#include <cstdio>
#include <cstring>

#include "classify.h"
#include "cluster.h"
#include "clusttool.h"
#include "common/commontraining.h"
#include "featdefs.h"
#include "fontinfo.h"
#include "indexmapbidi.h"
#include "intproto.h"
#include "common/mastertrainer.h"
#include "mergenf.h"
#include "mf.h"
#include "ocrfeatures.h"
#include "oldlist.h"
#include "protos.h"
#include "shapetable.h"
#include "tprintf.h"
#include "unicity_table.h"

#if !defined(DISABLED_LEGACY_ENGINE)

using namespace tesseract;

/*----------------------------------------------------------------------------
            Public Code
-----------------------------------------------------------------------------*/
#ifndef GRAPHICS_DISABLED
static void DisplayProtoList(const char *ch, LIST protolist) {
  auto window = std::make_unique<ScrollView>("Char samples", 50, 200, 520, 520, 260, 260, true);
  LIST proto = protolist;
  iterate(proto) {
    PROTOTYPE *prototype = reinterpret_cast<PROTOTYPE *>(first_node(proto));
    if (prototype->Significant)
      window->Pen(ScrollView::GREEN);
    else if (prototype->NumSamples == 0)
      window->Pen(ScrollView::BLUE);
    else if (prototype->Merged)
      window->Pen(ScrollView::MAGENTA);
    else
      window->Pen(ScrollView::RED);
    float x = CenterX(prototype->Mean);
    float y = CenterY(prototype->Mean);
    double angle = OrientationOf(prototype->Mean) * 2 * M_PI;
    float dx = static_cast<float>(LengthOf(prototype->Mean) * cos(angle) / 2);
    float dy = static_cast<float>(LengthOf(prototype->Mean) * sin(angle) / 2);
    window->SetCursor((x - dx) * 256, (y - dy) * 256);
    window->DrawTo((x + dx) * 256, (y + dy) * 256);
    if (prototype->Significant)
      tprintf("Green proto at (%g,%g)+(%g,%g) %d samples\n", x, y, dx, dy, prototype->NumSamples);
    else if (prototype->NumSamples > 0 && !prototype->Merged)
      tprintf("Red proto at (%g,%g)+(%g,%g) %d samples\n", x, y, dx, dy, prototype->NumSamples);
  }
  window->Update();
}
#endif // !GRAPHICS_DISABLED

// Helper to run clustering on a single config.
// Mostly copied from the old mftraining, but with renamed variables.
static LIST ClusterOneConfig(int shape_id, const char *class_label, LIST mf_classes,
                             const ShapeTable &shape_table, MasterTrainer *trainer) {
  int num_samples;
  CLUSTERER *clusterer =
      trainer->SetupForClustering(shape_table, feature_defs, shape_id, &num_samples);
  Config.MagicSamples = num_samples;
  LIST proto_list = ClusterSamples(clusterer, &Config);
  CleanUpUnusedData(proto_list);

  // Merge protos where reasonable to make more of them significant by
  // representing almost all samples of the class/font.
  MergeInsignificantProtos(proto_list, class_label, clusterer, &Config);
#ifndef GRAPHICS_DISABLED
  if (strcmp(FLAGS_test_ch.c_str(), class_label) == 0)
    DisplayProtoList(FLAGS_test_ch.c_str(), proto_list);
#endif // !GRAPHICS_DISABLED
  // Delete the protos that will not be used in the inttemp output file.
  proto_list = RemoveInsignificantProtos(proto_list, true, false, clusterer->SampleSize);
  FreeClusterer(clusterer);
  MERGE_CLASS merge_class = FindClass(mf_classes, class_label);
  if (merge_class == nullptr) {
    merge_class = NewLabeledClass(class_label);
    mf_classes = push(mf_classes, merge_class);
  }
  int config_id = AddConfigToClass(merge_class->Class);
  merge_class->Class->font_set.push_back(shape_id);
  LIST proto_it = proto_list;
  iterate(proto_it) {
    PROTOTYPE *prototype = reinterpret_cast<PROTOTYPE *>(first_node(proto_it));
    // See if proto can be approximated by existing proto.
    int p_id = FindClosestExistingProto(merge_class->Class, merge_class->NumMerged, prototype);
    if (p_id == NO_PROTO) {
      // Need to make a new proto, as it doesn't match anything.
      p_id = AddProtoToClass(merge_class->Class);
      MakeNewFromOld(ProtoIn(merge_class->Class, p_id), prototype);
      merge_class->NumMerged[p_id] = 1;
    } else {
      PROTO_STRUCT dummy_proto;
      MakeNewFromOld(&dummy_proto, prototype);
      // Merge with the similar proto.
      ComputeMergedProto(ProtoIn(merge_class->Class, p_id), &dummy_proto,
                         static_cast<float>(merge_class->NumMerged[p_id]), 1.0,
                         ProtoIn(merge_class->Class, p_id));
      merge_class->NumMerged[p_id]++;
    }
    AddProtoToConfig(p_id, merge_class->Class->Configurations[config_id]);
  }
  FreeProtoList(&proto_list);
  return mf_classes;
}

// Helper to setup the config map.
// Setup an index mapping from the shapes in the shape table to the classes
// that will be trained. In keeping with the original design, each shape
// with the same list of unichars becomes a different class and the configs
// represent the different combinations of fonts.
static void SetupConfigMap(ShapeTable *shape_table, IndexMapBiDi *config_map) {
  int num_configs = shape_table->NumShapes();
  config_map->Init(num_configs, true);
  config_map->Setup();
  for (int c1 = 0; c1 < num_configs; ++c1) {
    // Only process ids that are not already merged.
    if (config_map->SparseToCompact(c1) == c1) {
      Shape *shape1 = shape_table->MutableShape(c1);
      // Find all the subsequent shapes that are equal.
      for (int c2 = c1 + 1; c2 < num_configs; ++c2) {
        if (shape_table->MutableShape(c2)->IsEqualUnichars(shape1)) {
          config_map->Merge(c1, c2);
        }
      }
    }
  }
  config_map->CompleteMerges();
}

/**
 * This program reads in a text file consisting of feature
 * samples from a training page in the following format:
 * @verbatim
      FontName UTF8-char-str xmin ymin xmax ymax page-number
       NumberOfFeatureTypes(N)
         FeatureTypeName1 NumberOfFeatures(M)
            Feature1
            ...
            FeatureM
         FeatureTypeName2 NumberOfFeatures(M)
            Feature1
            ...
            FeatureM
         ...
         FeatureTypeNameN NumberOfFeatures(M)
            Feature1
            ...
            FeatureM
      FontName CharName ...
    @endverbatim
 * The result of this program is a binary inttemp file used by
 * the OCR engine.
 * @param  argc  number of command line arguments
 * @param  argv  array of command line arguments
 * @return 0 if no error occurred
 */
<<<<<<< HEAD
#ifdef TESSERACT_STANDALONE
extern "C" int main(int argc, const char** argv)
#else
extern "C" int tesseract_mf_training_main(int argc, const char** argv)
#endif
{
=======
int main(int argc, char **argv) {
>>>>>>> 87b0a4de
  tesseract::CheckSharedLibraryVersion();

  ParseArguments(&argc, &argv);

  ShapeTable *shape_table = nullptr;
  std::string file_prefix;
  // Load the training data.
  auto trainer = tesseract::LoadTrainingData(argc, argv, false, &shape_table, file_prefix);
  if (trainer == nullptr)
    return 1; // Failed.

  // Setup an index mapping from the shapes in the shape table to the classes
  // that will be trained. In keeping with the original design, each shape
  // with the same list of unichars becomes a different class and the configs
  // represent the different combinations of fonts.
  IndexMapBiDi config_map;
  SetupConfigMap(shape_table, &config_map);

  WriteShapeTable(file_prefix, *shape_table);
  // If the shape_table is flat, then either we didn't run shape clustering, or
  // it did nothing, so we just output the trainer's unicharset.
  // Otherwise shape_set will hold a fake unicharset with an entry for each
  // shape in the shape table, and we will output that instead.
  UNICHARSET shape_set;
  const UNICHARSET *unicharset = &trainer->unicharset();
  // If we ran shapeclustering (and it worked) then at least one shape will
  // have multiple unichars, so we have to build a fake unicharset.
  if (shape_table->AnyMultipleUnichars()) {
    unicharset = &shape_set;
    // Now build a fake unicharset for the compact shape space to keep the
    // output modules happy that we are doing things correctly.
    int num_shapes = config_map.CompactSize();
    for (int s = 0; s < num_shapes; ++s) {
      char shape_label[14];
      snprintf(shape_label, sizeof(shape_label), "sh%04d", s);
      shape_set.unichar_insert(shape_label);
    }
  }

  // Now train each config separately.
  int num_configs = shape_table->NumShapes();
  LIST mf_classes = NIL_LIST;
  for (int s = 0; s < num_configs; ++s) {
    int unichar_id, font_id;
    if (unicharset == &shape_set) {
      // Using fake unichar_ids from the config_map/shape_set.
      unichar_id = config_map.SparseToCompact(s);
    } else {
      // Get the real unichar_id from the shape table/unicharset.
      shape_table->GetFirstUnicharAndFont(s, &unichar_id, &font_id);
    }
    const char *class_label = unicharset->id_to_unichar(unichar_id);
    mf_classes = ClusterOneConfig(s, class_label, mf_classes, *shape_table, trainer.get());
  }
  std::string inttemp_file = file_prefix;
  inttemp_file += "inttemp";
  std::string pffmtable_file = file_prefix;
  pffmtable_file += "pffmtable";
  CLASS_STRUCT *float_classes = SetUpForFloat2Int(*unicharset, mf_classes);
  // Now write the inttemp and pffmtable.
  trainer->WriteInttempAndPFFMTable(trainer->unicharset(), *unicharset, *shape_table, float_classes,
                                    inttemp_file.c_str(), pffmtable_file.c_str());
  for (int c = 0; c < unicharset->size(); ++c) {
    FreeClassFields(&float_classes[c]);
  }
  delete[] float_classes;
  FreeLabeledClassList(mf_classes);
  delete shape_table;
  printf("Done!\n");
  if (!FLAGS_test_ch.empty()) {
    // If we are displaying debug window(s), wait for the user to look at them.
    printf("Hit return to exit...\n");
    while (getchar() != '\n')
      ;
  }
  return 0;
<<<<<<< HEAD
}  /* main */

#endif
=======
} /* main */
>>>>>>> 87b0a4de
<|MERGE_RESOLUTION|>--- conflicted
+++ resolved
@@ -189,16 +189,12 @@
  * @param  argv  array of command line arguments
  * @return 0 if no error occurred
  */
-<<<<<<< HEAD
 #ifdef TESSERACT_STANDALONE
-extern "C" int main(int argc, const char** argv)
+extern "C" int main(int argc, const char **argv)
 #else
-extern "C" int tesseract_mf_training_main(int argc, const char** argv)
+extern "C" int tesseract_mf_training_main(int argc, const char **argv)
 #endif
 {
-=======
-int main(int argc, char **argv) {
->>>>>>> 87b0a4de
   tesseract::CheckSharedLibraryVersion();
 
   ParseArguments(&argc, &argv);
@@ -275,10 +271,6 @@
       ;
   }
   return 0;
-<<<<<<< HEAD
-}  /* main */
-
-#endif
-=======
 } /* main */
->>>>>>> 87b0a4de
+
+#endif