--- conflicted
+++ resolved
@@ -19,14 +19,8 @@
 #include <tesseract/baseapi.h>
 #include <algorithm>
 #include <cstdio>
-<<<<<<< HEAD
-#include <tesseract/baseapi.h>
 #include "common/commontraining.h"
 #include "common/mastertrainer.h"
-=======
-#include "commontraining.h"
-#include "mastertrainer.h"
->>>>>>> 87b0a4de
 #include "params.h"
 #include "tessclassifier.h"
 #include "tesseractclass.h"
@@ -43,16 +37,9 @@
 
 static const char *names[] = {"pruner", "full"};
 
-<<<<<<< HEAD
-static tesseract::ShapeClassifier* InitializeClassifier(
-    const char* classifer_name, const UNICHARSET& unicharset,
-    int argc, const char **argv,
-    tesseract::TessBaseAPI** api) {
-=======
 static tesseract::ShapeClassifier *InitializeClassifier(const char *classifer_name,
                                                         const UNICHARSET &unicharset, int argc,
-                                                        char **argv, tesseract::TessBaseAPI **api) {
->>>>>>> 87b0a4de
+                                                        const char **argv, tesseract::TessBaseAPI **api) {
   // Decode the classifier string.
   ClassifierName classifier = CN_COUNT;
   for (int c = 0; c < CN_COUNT; ++c) {
