/**********************************************************************
 * File:        normstrngs.cpp
 * Description: Utilities to normalize and manipulate UTF-32 and
 *              UTF-8 strings.
 * Author:      Ranjith Unnikrishnan
 * Created:     Thu July 4 2013
 *
 * (C) Copyright 2013, Google Inc.
 * Licensed under the Apache License, Version 2.0 (the "License");
 * you may not use this file except in compliance with the License.
 * You may obtain a copy of the License at
 * http://www.apache.org/licenses/LICENSE-2.0
 * Unless required by applicable law or agreed to in writing, software
 * distributed under the License is distributed on an "AS IS" BASIS,
 * WITHOUT WARRANTIES OR CONDITIONS OF ANY KIND, either express or implied.
 * See the License for the specific language governing permissions and
 * limitations under the License.
 *
 **********************************************************************/

#include "normstrngs.h"

#include <string>
#include <unordered_map>
#include <vector>

#include <tesseract/unichar.h>
#include "errcode.h"
#include "icuerrorcode.h"
<<<<<<< HEAD
#include <tesseract/unichar.h>

#if defined(HAS_LIBICU)

#include "unicode/normalizer2.h"  // From libicu
#include "unicode/translit.h"     // From libicu
#include "unicode/uchar.h"        // From libicu
#include "unicode/unorm2.h"       // From libicu
#include "unicode/uscript.h"      // From libicu
=======
#include "unicode/normalizer2.h" // From libicu
#include "unicode/translit.h"    // From libicu
#include "unicode/uchar.h"       // From libicu
#include "unicode/unorm2.h"      // From libicu
#include "unicode/uscript.h"     // From libicu
>>>>>>> 87b0a4de

namespace tesseract {

static bool is_hyphen_punc(const char32 ch) {
  static const int kNumHyphenPuncUnicodes = 13;
  static const char32 kHyphenPuncUnicodes[kNumHyphenPuncUnicodes] = {
      '-',    0x2010, 0x2011, 0x2012, 0x2013, 0x2014, 0x2015, // hyphen..horizontal bar
      0x207b,                                                 // superscript minus
      0x208b,                                                 // subscript minus
      0x2212,                                                 // minus sign
      0xfe58,                                                 // small em dash
      0xfe63,                                                 // small hyphen-minus
      0xff0d,                                                 // fullwidth hyphen-minus
  };
  for (int i = 0; i < kNumHyphenPuncUnicodes; ++i) {
    if (kHyphenPuncUnicodes[i] == ch)
      return true;
  }
  return false;
}

static bool is_single_quote(const char32 ch) {
  static const int kNumSingleQuoteUnicodes = 8;
  static const char32 kSingleQuoteUnicodes[kNumSingleQuoteUnicodes] = {
      '\'', '`',
      0x2018, // left single quotation mark (English, others)
      0x2019, // right single quotation mark (Danish, Finnish, Swedish, Norw.)
              // We may have to introduce a comma set with 0x201a
      0x201B, // single high-reveresed-9 quotation mark (PropList.txt)
      0x2032, // prime
      0x300C, // left corner bracket (East Asian languages)
      0xFF07, // fullwidth apostrophe
  };
  for (int i = 0; i < kNumSingleQuoteUnicodes; ++i) {
    if (kSingleQuoteUnicodes[i] == ch)
      return true;
  }
  return false;
}

static bool is_double_quote(const char32 ch) {
  static const int kNumDoubleQuoteUnicodes = 8;
  static const char32 kDoubleQuoteUnicodes[kNumDoubleQuoteUnicodes] = {
      '"',
      0x201C, // left double quotation mark (English, others)
      0x201D, // right double quotation mark (Danish, Finnish, Swedish, Norw.)
      0x201F, // double high-reversed-9 quotation mark (PropList.txt)
      0x2033, // double prime
      0x301D, // reversed double prime quotation mark (East Asian langs,
              // horiz.)
      0x301E, // close double prime (East Asian languages written horizontally)
      0xFF02, // fullwidth quotation mark
  };
  for (int i = 0; i < kNumDoubleQuoteUnicodes; ++i) {
    if (kDoubleQuoteUnicodes[i] == ch)
      return true;
  }
  return false;
}

// Helper runs a standard unicode normalization, optional OCR normalization,
// and leaves the result as char32 for subsequent processing.
static void NormalizeUTF8ToUTF32(UnicodeNormMode u_mode, OCRNorm ocr_normalize, const char *str8,
                                 std::vector<char32> *normed32) {
  // Convert to ICU string for unicode normalization.
  icu::UnicodeString uch_str(str8, "UTF-8");
  IcuErrorCode error_code;
  // Convert the enum to the new weird icu representation.
  const char *norm_type =
      u_mode == UnicodeNormMode::kNFKD || u_mode == UnicodeNormMode::kNFKC ? "nfkc" : "nfc";
  UNormalization2Mode compose = u_mode == UnicodeNormMode::kNFC || u_mode == UnicodeNormMode::kNFKC
                                    ? UNORM2_COMPOSE
                                    : UNORM2_DECOMPOSE;
  // Pointer to singleton does not require deletion.
  const icu::Normalizer2 *normalizer =
      icu::Normalizer2::getInstance(nullptr, norm_type, compose, error_code);
  error_code.assertSuccess();
  error_code.reset();
  icu::UnicodeString norm_str = normalizer->normalize(uch_str, error_code);
  error_code.assertSuccess();
  // Convert to char32 for output. OCR normalization if required.
  normed32->reserve(norm_str.length()); // An approximation.
  for (int offset = 0; offset < norm_str.length(); offset = norm_str.moveIndex32(offset, 1)) {
    char32 ch = norm_str.char32At(offset);
    // Skip all ZWS, RTL and LTR marks.
    if (Validator::IsZeroWidthMark(ch))
      continue;
    if (ocr_normalize == OCRNorm::kNormalize)
      ch = OCRNormalize(ch);
    normed32->push_back(ch);
  }
}

// Helper removes joiners from strings that contain no letters.
static void StripJoiners(std::vector<char32> *str32) {
  for (char32 ch : *str32) {
    if (u_isalpha(ch))
      return;
  }
  int len = 0;
  for (char32 ch : *str32) {
    if (ch != Validator::kZeroWidthJoiner && ch != Validator::kZeroWidthNonJoiner) {
      (*str32)[len++] = ch;
    }
  }
  str32->resize(len);
}

// Normalizes a UTF8 string according to the given modes. Returns true on
// success. If false is returned, some failure or invalidity was present, and
// the result string is produced on a "best effort" basis.
bool NormalizeUTF8String(UnicodeNormMode u_mode, OCRNorm ocr_normalize,
                         GraphemeNorm grapheme_normalize, const char *str8,
                         std::string *normalized) {
  std::vector<char32> normed32;
  NormalizeUTF8ToUTF32(u_mode, ocr_normalize, str8, &normed32);
  if (grapheme_normalize == GraphemeNorm::kNormalize) {
    StripJoiners(&normed32);
    std::vector<std::vector<char32>> graphemes;
    bool success = Validator::ValidateCleanAndSegment(GraphemeNormMode::kSingleString, false,
                                                      normed32, &graphemes);
    if (graphemes.empty() || graphemes[0].empty()) {
      success = false;
    } else if (normalized != nullptr) {
      *normalized = UNICHAR::UTF32ToUTF8(graphemes[0]);
    }
    return success;
  }
  if (normalized != nullptr)
    *normalized = UNICHAR::UTF32ToUTF8(normed32);
  return true;
}

// Normalizes a UTF8 string according to the given modes and splits into
// graphemes according to g_mode. Returns true on success. If false is returned,
// some failure or invalidity was present, and the result string is produced on
// a "best effort" basis.
bool NormalizeCleanAndSegmentUTF8(UnicodeNormMode u_mode, OCRNorm ocr_normalize,
                                  GraphemeNormMode g_mode, bool report_errors, const char *str8,
                                  std::vector<std::string> *graphemes) {
  std::vector<char32> normed32;
  NormalizeUTF8ToUTF32(u_mode, ocr_normalize, str8, &normed32);
  StripJoiners(&normed32);
  std::vector<std::vector<char32>> graphemes32;
  bool success = Validator::ValidateCleanAndSegment(g_mode, report_errors, normed32, &graphemes32);
  if (g_mode != GraphemeNormMode::kSingleString && success) {
    // If we modified the string to clean it up, the segmentation may not be
    // correct, so check for changes and do it again.
    std::vector<char32> cleaned32;
    for (const auto &g : graphemes32) {
      cleaned32.insert(cleaned32.end(), g.begin(), g.end());
    }
    if (cleaned32 != normed32) {
      graphemes32.clear();
      success = Validator::ValidateCleanAndSegment(g_mode, report_errors, cleaned32, &graphemes32);
    }
  }
  graphemes->clear();
  graphemes->reserve(graphemes32.size());
  for (const auto &grapheme : graphemes32) {
    graphemes->push_back(UNICHAR::UTF32ToUTF8(grapheme));
  }
  return success;
}

// Apply just the OCR-specific normalizations and return the normalized char.
char32 OCRNormalize(char32 ch) {
  if (is_hyphen_punc(ch))
    return '-';
  else if (is_single_quote(ch))
    return '\'';
  else if (is_double_quote(ch))
    return '"';
  return ch;
}

bool IsOCREquivalent(char32 ch1, char32 ch2) {
  return OCRNormalize(ch1) == OCRNormalize(ch2);
}

bool IsValidCodepoint(const char32 ch) {
  // In the range [0, 0xD800) or [0xE000, 0x10FFFF]
  return (static_cast<uint32_t>(ch) < 0xD800) || (ch >= 0xE000 && ch <= 0x10FFFF);
}

bool IsWhitespace(const char32 ch) {
  ASSERT_HOST_MSG(IsValidCodepoint(ch), "Invalid Unicode codepoint: 0x%x\n", ch);
  return u_isUWhiteSpace(static_cast<UChar32>(ch));
}

bool IsUTF8Whitespace(const char *text) {
  return SpanUTF8Whitespace(text) == strlen(text);
}

unsigned int SpanUTF8Whitespace(const char *text) {
  int n_white = 0;
  for (UNICHAR::const_iterator it = UNICHAR::begin(text, strlen(text));
       it != UNICHAR::end(text, strlen(text)); ++it) {
    if (!IsWhitespace(*it))
      break;
    n_white += it.utf8_len();
  }
  return n_white;
}

unsigned int SpanUTF8NotWhitespace(const char *text) {
  int n_notwhite = 0;
  for (UNICHAR::const_iterator it = UNICHAR::begin(text, strlen(text));
       it != UNICHAR::end(text, strlen(text)); ++it) {
    if (IsWhitespace(*it))
      break;
    n_notwhite += it.utf8_len();
  }
  return n_notwhite;
}

bool IsInterchangeValid(const char32 ch) {
  return IsValidCodepoint(ch) && !(ch >= 0xFDD0 && ch <= 0xFDEF) && // Noncharacters.
         !(ch >= 0xFFFE && ch <= 0xFFFF) && !(ch >= 0x1FFFE && ch <= 0x1FFFF) &&
         !(ch >= 0x2FFFE && ch <= 0x2FFFF) && !(ch >= 0x3FFFE && ch <= 0x3FFFF) &&
         !(ch >= 0x4FFFE && ch <= 0x4FFFF) && !(ch >= 0x5FFFE && ch <= 0x5FFFF) &&
         !(ch >= 0x6FFFE && ch <= 0x6FFFF) && !(ch >= 0x7FFFE && ch <= 0x7FFFF) &&
         !(ch >= 0x8FFFE && ch <= 0x8FFFF) && !(ch >= 0x9FFFE && ch <= 0x9FFFF) &&
         !(ch >= 0xAFFFE && ch <= 0xAFFFF) && !(ch >= 0xBFFFE && ch <= 0xBFFFF) &&
         !(ch >= 0xCFFFE && ch <= 0xCFFFF) && !(ch >= 0xDFFFE && ch <= 0xDFFFF) &&
         !(ch >= 0xEFFFE && ch <= 0xEFFFF) && !(ch >= 0xFFFFE && ch <= 0xFFFFF) &&
         !(ch >= 0x10FFFE && ch <= 0x10FFFF) &&
         (!u_isISOControl(static_cast<UChar32>(ch)) || ch == '\n' || ch == '\f' || ch == '\t' ||
          ch == '\r');
}

bool IsInterchangeValid7BitAscii(const char32 ch) {
  return IsValidCodepoint(ch) && ch <= 128 &&
         (!u_isISOControl(static_cast<UChar32>(ch)) || ch == '\n' || ch == '\f' || ch == '\t' ||
          ch == '\r');
}

char32 FullwidthToHalfwidth(const char32 ch) {
  // Return unchanged if not in the fullwidth-halfwidth Unicode block.
  if (ch < 0xFF00 || ch > 0xFFEF || !IsValidCodepoint(ch)) {
    if (ch != 0x3000)
      return ch;
  }
  // Special case for fullwidth left and right "white parentheses".
  if (ch == 0xFF5F)
    return 0x2985;
  if (ch == 0xFF60)
    return 0x2986;
  // Construct a full-to-half width transliterator.
  IcuErrorCode error_code;
  icu::UnicodeString uch_str(static_cast<UChar32>(ch));
  const icu::Transliterator *fulltohalf =
      icu::Transliterator::createInstance("Fullwidth-Halfwidth", UTRANS_FORWARD, error_code);
  error_code.assertSuccess();
  error_code.reset();

  fulltohalf->transliterate(uch_str);
  delete fulltohalf;
  ASSERT_HOST(uch_str.length() != 0);
  return uch_str[0];
}

<<<<<<< HEAD
}  // namespace tesseract

#endif
=======
} // namespace tesseract
>>>>>>> 87b0a4de
<|MERGE_RESOLUTION|>--- conflicted
+++ resolved
@@ -27,23 +27,14 @@
 #include <tesseract/unichar.h>
 #include "errcode.h"
 #include "icuerrorcode.h"
-<<<<<<< HEAD
-#include <tesseract/unichar.h>
 
 #if defined(HAS_LIBICU)
 
-#include "unicode/normalizer2.h"  // From libicu
-#include "unicode/translit.h"     // From libicu
-#include "unicode/uchar.h"        // From libicu
-#include "unicode/unorm2.h"       // From libicu
-#include "unicode/uscript.h"      // From libicu
-=======
 #include "unicode/normalizer2.h" // From libicu
 #include "unicode/translit.h"    // From libicu
 #include "unicode/uchar.h"       // From libicu
 #include "unicode/unorm2.h"      // From libicu
 #include "unicode/uscript.h"     // From libicu
->>>>>>> 87b0a4de
 
 namespace tesseract {
 
@@ -306,10 +297,6 @@
   return uch_str[0];
 }
 
-<<<<<<< HEAD
-}  // namespace tesseract
-
-#endif
-=======
 } // namespace tesseract
->>>>>>> 87b0a4de
+
+#endif