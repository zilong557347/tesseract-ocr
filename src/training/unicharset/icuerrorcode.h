/**********************************************************************
 * File:        icuerrorcode.h
 * Description: Wrapper class for UErrorCode, with conversion operators for
 *              direct use in ICU C and C++ APIs.
 * Author:      Fredrik Roubert
 * Created:     Thu July 4 2013
 *
 * Features:
 * - The constructor initializes the internal UErrorCode to U_ZERO_ERROR,
 *   removing one common source of errors.
 * - Same use in C APIs taking a UErrorCode* (pointer) and C++ taking
 *   UErrorCode& (reference), via conversion operators.
 * - Automatic checking for success when it goes out of scope. On failure,
 *   the destructor will log an error message and exit.
 *
 * Most of ICU will handle errors gracefully and provide sensible fallbacks.
 * Using IcuErrorCode, it is therefore possible to write very compact code
 * that does sensible things on failure and provides logging for debugging.
 *
 * Example:
 * IcuErrorCode icuerrorcode;
 * return collator.compareUTF8(a, b, icuerrorcode) == UCOL_EQUAL;
 *
 * (C) Copyright 2013, Google Inc.
 * Licensed under the Apache License, Version 2.0 (the "License");
 * you may not use this file except in compliance with the License.
 * You may obtain a copy of the License at
 * http://www.apache.org/licenses/LICENSE-2.0
 * Unless required by applicable law or agreed to in writing, software
 * distributed under the License is distributed on an "AS IS" BASIS,
 * WITHOUT WARRANTIES OR CONDITIONS OF ANY KIND, either express or implied.
 * See the License for the specific language governing permissions and
 * limitations under the License.
 *
 **********************************************************************/
#ifndef TESSERACT_CCUTIL_ICUERRORCODE_H_
#define TESSERACT_CCUTIL_ICUERRORCODE_H_

#include <tesseract/export.h>

#include <cstdlib> // for exit
#include "tprintf.h"

#if defined(HAS_LIBICU)

#include "unicode/errorcode.h" // From libicu

namespace tesseract {

class IcuErrorCode : public icu::ErrorCode {
public:
  IcuErrorCode() = default;
  ~IcuErrorCode() override;

protected:
<<<<<<< HEAD
  virtual void handleFailure() const {
    tprintf("ERROR: ICU: %s\n", errorName());
=======
  void handleFailure() const override {
    tprintf("ICU ERROR: %s\n", errorName());
>>>>>>> 205cd321
    exit(errorCode);
  }

private:
  // Disallow implicit copying of object.
  IcuErrorCode(const IcuErrorCode &) = delete;
  void operator=(const IcuErrorCode &) = delete;
};

} // namespace tesseract

#endif

#endif // TESSERACT_CCUTIL_ICUERRORCODE_H_<|MERGE_RESOLUTION|>--- conflicted
+++ resolved
@@ -53,13 +53,8 @@
   ~IcuErrorCode() override;
 
 protected:
-<<<<<<< HEAD
-  virtual void handleFailure() const {
+  void handleFailure() const override {
     tprintf("ERROR: ICU: %s\n", errorName());
-=======
-  void handleFailure() const override {
-    tprintf("ICU ERROR: %s\n", errorName());
->>>>>>> 205cd321
     exit(errorCode);
   }
 
