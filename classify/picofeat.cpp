/******************************************************************************
 **	Filename:    picofeat.c
 **	Purpose:     Definition of pico-features.
 **	Author:      Dan Johnson
 **	History:     9/4/90, DSJ, Created.
 **
 **	(c) Copyright Hewlett-Packard Company, 1988.
 ** Licensed under the Apache License, Version 2.0 (the "License");
 ** you may not use this file except in compliance with the License.
 ** You may obtain a copy of the License at
 ** http://www.apache.org/licenses/LICENSE-2.0
 ** Unless required by applicable law or agreed to in writing, software
 ** distributed under the License is distributed on an "AS IS" BASIS,
 ** WITHOUT WARRANTIES OR CONDITIONS OF ANY KIND, either express or implied.
 ** See the License for the specific language governing permissions and
 ** limitations under the License.
 ******************************************************************************/
/**----------------------------------------------------------------------------
          Include Files and Type Defines
----------------------------------------------------------------------------**/
#include "picofeat.h"

#include "classify.h"
#include "efio.h"
#include "featdefs.h"
#include "fpoint.h"
#include "mfoutline.h"
#include "ocrfeatures.h"
#include "params.h"
#include "trainingsample.h"

#include <math.h>
#include <stdio.h>

/*---------------------------------------------------------------------------
          Variables
----------------------------------------------------------------------------*/

double_VAR(classify_pico_feature_length, 0.05, "Pico Feature Length");

/*---------------------------------------------------------------------------
          Private Function Prototypes
----------------------------------------------------------------------------*/
void ConvertSegmentToPicoFeat(FPOINT *Start,
                              FPOINT *End,
                              FEATURE_SET FeatureSet);

void ConvertToPicoFeatures2(MFOUTLINE Outline, FEATURE_SET FeatureSet);

void NormalizePicoX(FEATURE_SET FeatureSet);

/**----------------------------------------------------------------------------
              Public Code
----------------------------------------------------------------------------**/
/*---------------------------------------------------------------------------*/
namespace tesseract {
FEATURE_SET Classify::ExtractPicoFeatures(TBLOB *Blob) {
/*
 **	Parameters:
 **		Blob		blob to extract pico-features from
 **		LineStats	statistics on text row blob is in
 **	Globals:
 **		classify_norm_method	normalization method currently specified
 **	Operation: Dummy for now.
 **	Return: Pico-features for Blob.
 **	Exceptions: none
 **	History: 9/4/90, DSJ, Created.
 */
  LIST Outlines;
  LIST RemainingOutlines;
  MFOUTLINE Outline;
  FEATURE_SET FeatureSet;
  FLOAT32 XScale, YScale;

  FeatureSet = NewFeatureSet(MAX_PICO_FEATURES);
  Outlines = ConvertBlob(Blob);
  NormalizeOutlines(Outlines, &XScale, &YScale);
  RemainingOutlines = Outlines;
  iterate(RemainingOutlines) {
    Outline = (MFOUTLINE) first_node (RemainingOutlines);
    ConvertToPicoFeatures2(Outline, FeatureSet);
  }
  if (classify_norm_method == baseline)
    NormalizePicoX(FeatureSet);
  FreeOutlines(Outlines);
  return (FeatureSet);

}                                /* ExtractPicoFeatures */
}  // namespace tesseract

/**----------------------------------------------------------------------------
              Private Code
----------------------------------------------------------------------------**/
/*---------------------------------------------------------------------------*/
void ConvertSegmentToPicoFeat(FPOINT *Start,
                              FPOINT *End,
                              FEATURE_SET FeatureSet) {
/*
 **	Parameters:
 **		Start		starting point of pico-feature
 **		End		ending point of pico-feature
 **		FeatureSet	set to add pico-feature to
 **	Globals:
 **		classify_pico_feature_length	length of a single pico-feature
 **	Operation: This routine converts an entire segment of an outline
 **		into a set of pico features which are added to
 **		FeatureSet.  The length of the segment is rounded to the
 **		nearest whole number of pico-features.  The pico-features
 **		are spaced evenly over the entire segment.
 **	Return: none (results are placed in FeatureSet)
 **	Exceptions: none
 **	History: Tue Apr 30 15:44:34 1991, DSJ, Created.
 */
  FEATURE Feature;
  FLOAT32 Angle;
  FLOAT32 Length;
  int NumFeatures;
  FPOINT Center;
  FPOINT Delta;
  int i;

  Angle = NormalizedAngleFrom (Start, End, 1.0);
  Length = DistanceBetween (*Start, *End);
  NumFeatures = (int) floor (Length / classify_pico_feature_length + 0.5);
  if (NumFeatures < 1)
    NumFeatures = 1;

  /* compute vector for one pico feature */
  Delta.x = XDelta (*Start, *End) / NumFeatures;
  Delta.y = YDelta (*Start, *End) / NumFeatures;

  /* compute position of first pico feature */
  Center.x = Start->x + Delta.x / 2.0;
  Center.y = Start->y + Delta.y / 2.0;

  /* compute each pico feature in segment and add to feature set */
  for (i = 0; i < NumFeatures; i++) {
    Feature = NewFeature (&PicoFeatDesc);
    Feature->Params[PicoFeatDir] = Angle;
    Feature->Params[PicoFeatX] = Center.x;
    Feature->Params[PicoFeatY] = Center.y;
    AddFeature(FeatureSet, Feature);

    Center.x += Delta.x;
    Center.y += Delta.y;
  }
}                                /* ConvertSegmentToPicoFeat */


/*---------------------------------------------------------------------------*/
void ConvertToPicoFeatures2(MFOUTLINE Outline, FEATURE_SET FeatureSet) {
/*
 **	Parameters:
 **		Outline		outline to extract micro-features from
 **		FeatureSet	set of features to add pico-features to
 **	Globals:
 **		classify_pico_feature_length
 **                             length of features to be extracted
 **	Operation:
 **		This routine steps thru the specified outline and cuts it
 **		up into pieces of equal length.  These pieces become the
 **		desired pico-features.  Each segment in the outline
 **		is converted into an integral number of pico-features.
 **	Return: none (results are returned in FeatureSet)
 **	Exceptions: none
 **	History: 4/30/91, DSJ, Adapted from ConvertToPicoFeatures().
 */
  MFOUTLINE Next;
  MFOUTLINE First;
  MFOUTLINE Current;

  if (DegenerateOutline(Outline))
    return;

  First = Outline;
  Current = First;
  Next = NextPointAfter(Current);
  do {
    /* note that an edge is hidden if the ending point of the edge is
       marked as hidden.  This situation happens because the order of
       the outlines is reversed when they are converted from the old
       format.  In the old format, a hidden edge is marked by the
       starting point for that edge. */
    if (!(PointAt(Next)->Hidden))
      ConvertSegmentToPicoFeat (&(PointAt(Current)->Point),
        &(PointAt(Next)->Point), FeatureSet);

    Current = Next;
    Next = NextPointAfter(Current);
  }
  while (Current != First);

}                                /* ConvertToPicoFeatures2 */


/*---------------------------------------------------------------------------*/
void NormalizePicoX(FEATURE_SET FeatureSet) {
/*
 **	Parameters:
 **		FeatureSet	pico-features to be normalized
 **	Globals: none
 **	Operation: This routine computes the average x position over all
 **		of the pico-features in FeatureSet and then renormalizes
 **		the pico-features to force this average to be the x origin
 **		(i.e. x=0).
 **	Return: none (FeatureSet is changed)
 **	Exceptions: none
 **	History: Tue Sep  4 16:50:08 1990, DSJ, Created.
 */
  int i;
  FEATURE Feature;
  FLOAT32 Origin = 0.0;

  for (i = 0; i < FeatureSet->NumFeatures; i++) {
    Feature = FeatureSet->Features[i];
    Origin += Feature->Params[PicoFeatX];
  }
  Origin /= FeatureSet->NumFeatures;

  for (i = 0; i < FeatureSet->NumFeatures; i++) {
    Feature = FeatureSet->Features[i];
    Feature->Params[PicoFeatX] -= Origin;
  }
}                                /* NormalizePicoX */

namespace tesseract {
/*---------------------------------------------------------------------------*/
<<<<<<< HEAD
FEATURE_SET ExtractIntCNFeatures(TBLOB *blob, const DENORM& bl_denorm,
                                 const DENORM& cn_denorm,
                                 const INT_FX_RESULT_STRUCT& fx_info) {
=======
FEATURE_SET Classify::ExtractIntCNFeatures(
    const TBLOB& blob, const INT_FX_RESULT_STRUCT& fx_info) {
>>>>>>> 1af9e327
/*
 ** Parameters:
 **   blob    blob to extract features from
 **   denorm  normalization/denormalization parameters.
 ** Return: Integer character-normalized features for blob.
 ** Exceptions: none
 ** History: 8/8/2011, rays, Created.
 */
  INT_FX_RESULT_STRUCT local_fx_info(fx_info);
  GenericVector<INT_FEATURE_STRUCT> bl_features;
<<<<<<< HEAD
  tesseract::TrainingSample* sample =
      tesseract::BlobToTrainingSample(*blob, false, &local_fx_info,
                                      &bl_features);
=======
  tesseract::TrainingSample* sample = tesseract::BlobToTrainingSample(
      blob, false, &local_fx_info, &bl_features);
>>>>>>> 1af9e327
  if (sample == NULL) return NULL;

  int num_features = sample->num_features();
  const INT_FEATURE_STRUCT* features = sample->features();
  FEATURE_SET feature_set = NewFeatureSet(num_features);
  for (int f = 0; f < num_features; ++f) {
    FEATURE feature = NewFeature(&IntFeatDesc);

    feature->Params[IntX] = features[f].X;
    feature->Params[IntY] = features[f].Y;
    feature->Params[IntDir] = features[f].Theta;
    AddFeature(feature_set, feature);
  }
  delete sample;

  return feature_set;
}                                /* ExtractIntCNFeatures */

/*---------------------------------------------------------------------------*/
<<<<<<< HEAD
FEATURE_SET ExtractIntGeoFeatures(TBLOB *blob, const DENORM& bl_denorm,
                                  const DENORM& cn_denorm,
                                  const INT_FX_RESULT_STRUCT& fx_info) {
=======
FEATURE_SET Classify::ExtractIntGeoFeatures(
    const TBLOB& blob, const INT_FX_RESULT_STRUCT& fx_info) {
>>>>>>> 1af9e327
/*
 ** Parameters:
 **   blob    blob to extract features from
 **   denorm  normalization/denormalization parameters.
 ** Return: Geometric (top/bottom/width) features for blob.
 ** Exceptions: none
 ** History: 8/8/2011, rays, Created.
 */
  INT_FX_RESULT_STRUCT local_fx_info(fx_info);
  GenericVector<INT_FEATURE_STRUCT> bl_features;
<<<<<<< HEAD
  tesseract::TrainingSample* sample =
      tesseract::BlobToTrainingSample(*blob, false, &local_fx_info,
                                      &bl_features);
=======
  tesseract::TrainingSample* sample = tesseract::BlobToTrainingSample(
      blob, false, &local_fx_info, &bl_features);
>>>>>>> 1af9e327
  if (sample == NULL) return NULL;

  FEATURE_SET feature_set = NewFeatureSet(1);
  FEATURE feature = NewFeature(&IntFeatDesc);

  feature->Params[GeoBottom] = sample->geo_feature(GeoBottom);
  feature->Params[GeoTop] = sample->geo_feature(GeoTop);
  feature->Params[GeoWidth] = sample->geo_feature(GeoWidth);
  AddFeature(feature_set, feature);
  delete sample;

  return feature_set;
}                                /* ExtractIntGeoFeatures */

}  // namespace tesseract.<|MERGE_RESOLUTION|>--- conflicted
+++ resolved
@@ -225,14 +225,8 @@
 
 namespace tesseract {
 /*---------------------------------------------------------------------------*/
-<<<<<<< HEAD
-FEATURE_SET ExtractIntCNFeatures(TBLOB *blob, const DENORM& bl_denorm,
-                                 const DENORM& cn_denorm,
-                                 const INT_FX_RESULT_STRUCT& fx_info) {
-=======
 FEATURE_SET Classify::ExtractIntCNFeatures(
     const TBLOB& blob, const INT_FX_RESULT_STRUCT& fx_info) {
->>>>>>> 1af9e327
 /*
  ** Parameters:
  **   blob    blob to extract features from
@@ -243,14 +237,8 @@
  */
   INT_FX_RESULT_STRUCT local_fx_info(fx_info);
   GenericVector<INT_FEATURE_STRUCT> bl_features;
-<<<<<<< HEAD
-  tesseract::TrainingSample* sample =
-      tesseract::BlobToTrainingSample(*blob, false, &local_fx_info,
-                                      &bl_features);
-=======
   tesseract::TrainingSample* sample = tesseract::BlobToTrainingSample(
       blob, false, &local_fx_info, &bl_features);
->>>>>>> 1af9e327
   if (sample == NULL) return NULL;
 
   int num_features = sample->num_features();
@@ -270,14 +258,8 @@
 }                                /* ExtractIntCNFeatures */
 
 /*---------------------------------------------------------------------------*/
-<<<<<<< HEAD
-FEATURE_SET ExtractIntGeoFeatures(TBLOB *blob, const DENORM& bl_denorm,
-                                  const DENORM& cn_denorm,
-                                  const INT_FX_RESULT_STRUCT& fx_info) {
-=======
 FEATURE_SET Classify::ExtractIntGeoFeatures(
     const TBLOB& blob, const INT_FX_RESULT_STRUCT& fx_info) {
->>>>>>> 1af9e327
 /*
  ** Parameters:
  **   blob    blob to extract features from
@@ -288,14 +270,8 @@
  */
   INT_FX_RESULT_STRUCT local_fx_info(fx_info);
   GenericVector<INT_FEATURE_STRUCT> bl_features;
-<<<<<<< HEAD
-  tesseract::TrainingSample* sample =
-      tesseract::BlobToTrainingSample(*blob, false, &local_fx_info,
-                                      &bl_features);
-=======
   tesseract::TrainingSample* sample = tesseract::BlobToTrainingSample(
       blob, false, &local_fx_info, &bl_features);
->>>>>>> 1af9e327
   if (sample == NULL) return NULL;
 
   FEATURE_SET feature_set = NewFeatureSet(1);
