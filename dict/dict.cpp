--- conflicted
+++ resolved
@@ -57,15 +57,6 @@
                        getCCUtil()->params()),
       BOOL_INIT_MEMBER(load_unambig_dawg, true, "Load unambiguous word dawg.",
                        getCCUtil()->params()),
-<<<<<<< HEAD
-      BOOL_INIT_MEMBER(load_punc_dawg, true, "Load dawg with punctuation"
-                       " patterns.", getCCUtil()->params()),
-      BOOL_INIT_MEMBER(load_number_dawg, true, "Load dawg with number"
-                       " patterns.", getCCUtil()->params()),
-      BOOL_INIT_MEMBER(load_bigram_dawg, true, "Load dawg with special word "
-                       "bigrams.", getCCUtil()->params()),
-      BOOL_INIT_MEMBER(load_hfst_fsm, false, "Load hfst word model.",
-=======
       BOOL_INIT_MEMBER(load_punc_dawg, true,
                        "Load dawg with punctuation"
                        " patterns.",
@@ -77,7 +68,7 @@
       BOOL_INIT_MEMBER(load_bigram_dawg, true,
                        "Load dawg with special word "
                        "bigrams.",
->>>>>>> 7a116ce8
+      BOOL_INIT_MEMBER(load_hfst_fsm, false, "Load hfst word model.",
                        getCCUtil()->params()),
       double_MEMBER(xheight_penalty_subscripts, 0.125,
                     "Score penalty (0.1 = 10%) added if there are subscripts "
@@ -267,7 +258,6 @@
     if (unambig_dawg_) dawgs_ += unambig_dawg_;
   }
 
-<<<<<<< HEAD
 #ifdef WITH_HFST
   if (load_hfst_fsm) {
     Dawg * hfst_model = dawg_cache_->GetHfstWordModel(
@@ -282,9 +272,7 @@
   }
 #endif
 
-=======
   STRING name;
->>>>>>> 7a116ce8
   if (((STRING &)user_words_suffix).length() > 0 ||
       ((STRING &)user_words_file).length() > 0) {
     Trie *trie_ptr = new Trie(DAWG_TYPE_WORD, lang, USER_DAWG_PERM,
